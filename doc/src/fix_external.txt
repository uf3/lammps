"LAMMPS WWW Site"_lws - "LAMMPS Documentation"_ld - "LAMMPS Commands"_lc :c

:link(lws,http://lammps.sandia.gov)
:link(ld,Manual.html)
:link(lc,Commands_all.html)

:line

fix external command :h3

[Syntax:]

fix ID group-ID external mode args :pre

ID, group-ID are documented in "fix"_fix.html command :ulb,l
external = style name of this fix command :l
mode = {pf/callback} or {pf/array} :l
  {pf/callback} args = Ncall Napply
    Ncall = make callback every Ncall steps
    Napply = apply callback forces every Napply steps
  {pf/array} args = Napply
    Napply = apply array forces every Napply steps :pre
:ule

[Examples:]

fix 1 all external pf/callback 1 1
fix 1 all external pf/callback 100 1
fix 1 all external pf/array 10 :pre

[Description:]

This fix allows external programs that are running LAMMPS through its
"library interface"_Howto_library.html to modify certain LAMMPS
properties on specific timesteps, similar to the way other fixes do.
The external driver can be a "C/C++ or Fortran
<<<<<<< HEAD
program"_Howto_library.html or a "Python script"_Python.html.
=======
program"_Howto_library.html or a "Python script"_Python_head.html.
>>>>>>> b47e4922

:line

If mode is {pf/callback} then the fix will make a callback every
{Ncall} timesteps or minimization iterations to the external program.
The external program computes forces on atoms by setting values in an
array owned by the fix.  The fix then adds these forces to each atom
in the group, once every {Napply} steps, similar to the way the "fix
addforce"_fix_addforce.html command works.  Note that if {Ncall} >
{Napply}, the force values produced by one callback will persist, and
be used multiple times to update atom forces.

The callback function "foo" is invoked by the fix as:

foo(void *ptr, bigint timestep, int nlocal, int *ids, double **x, double **fexternal); :pre

The arguments are as follows:

ptr = pointer provided by and simply passed back to external driver
timestep = current LAMMPS timestep
nlocal = # of atoms on this processor
ids = list of atom IDs on this processor
x = coordinates of atoms on this processor
fexternal = forces to add to atoms on this processor :ul

Note that timestep is a "bigint" which is defined in src/lmptype.h,
typically as a 64-bit integer.

Fexternal are the forces returned by the driver program.

The fix has a set_callback() method which the external driver can call
to pass a pointer to its foo() function.  See the
couple/lammps_quest/lmpqst.cpp file in the LAMMPS distribution for an
example of how this is done.  This sample application performs
classical MD using quantum forces computed by a density functional
code "Quest"_quest.

:link(quest,http://dft.sandia.gov/Quest)

:line

If mode is {pf/array} then the fix simply stores force values in an
array.  The fix adds these forces to each atom in the group, once
every {Napply} steps, similar to the way the "fix
addforce"_fix_addforce.html command works.

The name of the public force array provided by the FixExternal
class is

double **fexternal; :pre

It is allocated by the FixExternal class as an (N,3) array where N is
the number of atoms owned by a processor.  The 3 corresponds to the
fx, fy, fz components of force.

It is up to the external program to set the values in this array to
the desired quantities, as often as desired.  For example, the driver
program might perform an MD run in stages of 1000 timesteps each.  In
between calls to the LAMMPS "run"_run.html command, it could retrieve
atom coordinates from LAMMPS, compute forces, set values in fexternal,
etc.

:line

To use this fix during energy minimization, the energy corresponding
to the added forces must also be set so as to be consistent with the
added forces.  Otherwise the minimization will not converge correctly.

This can be done from the external driver by calling this public
method of the FixExternal class:

void set_energy(double eng); :pre

where eng is the potential energy.  Eng is an extensive quantity,
meaning it should be the sum over per-atom energies of all affected
atoms.  It should also be provided in "energy units"_units.html
consistent with the simulation.  See the details below for how to
insure this energy setting is used appropriately in a minimization.

:line

[Restart, fix_modify, output, run start/stop, minimize info:]

No information about this fix is written to "binary restart
files"_restart.html.

The "fix_modify"_fix_modify.html {energy} option is supported by this
fix to add the potential "energy" set by the external driver to the
system's potential energy as part of "thermodynamic
output"_thermo_style.html.  This is a fictitious quantity but is
needed so that the "minimize"_minimize.html command can include the
forces added by this fix in a consistent manner.  I.e. there is a
decrease in potential energy when atoms move in the direction of the
added force.

The "fix_modify"_fix_modify.html {virial} option is supported by this
fix to add the contribution due to the interactions computed by the
external program to the system's virial as part of "thermodynamic
output"_thermo_style.html. The default is {virial yes}

This fix computes a global scalar which can be accessed by various
"output commands"_Howto_output.html.  The scalar is the potential
energy discussed above.  The scalar stored by this fix is "extensive".

No parameter of this fix can be used with the {start/stop} keywords of
the "run"_run.html command.

The forces due to this fix are imposed during an energy minimization,
invoked by the "minimize"_minimize.html command.

NOTE: If you want the fictitious potential energy associated with the
added forces to be included in the total potential energy of the
system (the quantity being minimized), you MUST enable the
"fix_modify"_fix_modify.html {energy} option for this fix.

[Restrictions:] none

[Related commands:] none

[Default:] none<|MERGE_RESOLUTION|>--- conflicted
+++ resolved
@@ -34,11 +34,7 @@
 "library interface"_Howto_library.html to modify certain LAMMPS
 properties on specific timesteps, similar to the way other fixes do.
 The external driver can be a "C/C++ or Fortran
-<<<<<<< HEAD
-program"_Howto_library.html or a "Python script"_Python.html.
-=======
 program"_Howto_library.html or a "Python script"_Python_head.html.
->>>>>>> b47e4922
 
 :line
 
