// -*- c++ -*-

// This file is part of the Collective Variables module (Colvars).
// The original version of Colvars and its updates are located at:
// https://github.com/Colvars/colvars
// Please update all Colvars source files before making any changes.
// If you wish to distribute your changes, please submit them to the
// Colvars repository at GitHub.

<<<<<<< HEAD
=======
#include <algorithm>

>>>>>>> 5e3fe197
#include "colvarmodule.h"
#include "colvarvalue.h"
#include "colvarparse.h"
#include "colvar.h"
#include "colvarcomp.h"


//////////////////////////////////////////////////////////////////////
// alpha component
//////////////////////////////////////////////////////////////////////

colvar::alpha_angles::alpha_angles(std::string const &conf)
  : cvc(conf)
{
  if (cvm::debug())
    cvm::log("Initializing alpha_angles object.\n");

  function_type = "alpha_angles";
  enable(f_cvc_explicit_gradient);
  x.type(colvarvalue::type_scalar);

  colvarproxy *proxy = cvm::main()->proxy;

  std::string segment_id;
  get_keyval(conf, "psfSegID", segment_id, std::string("MAIN"));

  std::vector<int> residues;
  {
    std::string residues_conf = "";
    key_lookup(conf, "residueRange", &residues_conf);
    if (residues_conf.size()) {
      std::istringstream is(residues_conf);
      int initial, final;
      char dash;
      if ( (is >> initial) && (initial > 0) &&
           (is >> dash) && (dash == '-') &&
           (is >> final) && (final > 0) ) {
        for (int rnum = initial; rnum <= final; rnum++) {
          residues.push_back(rnum);
        }
      }
    } else {
      cvm::error("Error: no residues defined in \"residueRange\".\n");
      return;
    }
  }

  if (residues.size() < 5) {
    cvm::error("Error: not enough residues defined in \"residueRange\".\n");
    return;
  }

  std::string const &sid    = segment_id;
  std::vector<int> const &r = residues;


  get_keyval(conf, "hBondCoeff", hb_coeff, 0.5);
  if ( (hb_coeff < 0.0) || (hb_coeff > 1.0) ) {
    cvm::error("Error: hBondCoeff must be defined between 0 and 1.\n");
    return;
  }


  get_keyval(conf, "angleRef", theta_ref, 88.0);
  get_keyval(conf, "angleTol", theta_tol, 15.0);

  if (hb_coeff < 1.0) {

    for (size_t i = 0; i < residues.size()-2; i++) {
      theta.push_back(new colvar::angle(cvm::atom(r[i  ], "CA", sid),
                                        cvm::atom(r[i+1], "CA", sid),
                                        cvm::atom(r[i+2], "CA", sid)));
      register_atom_group(theta.back()->atom_groups[0]);
      register_atom_group(theta.back()->atom_groups[1]);
      register_atom_group(theta.back()->atom_groups[2]);
    }

  } else {
    cvm::log("The hBondCoeff specified will disable the Calpha-Calpha-Calpha angle terms.\n");
  }

  {
    cvm::real r0;
    size_t en, ed;
    get_keyval(conf, "hBondCutoff",   r0, (3.3 * proxy->angstrom_value));
    get_keyval(conf, "hBondExpNumer", en, 6);
    get_keyval(conf, "hBondExpDenom", ed, 8);

    if (hb_coeff > 0.0) {

      for (size_t i = 0; i < residues.size()-4; i++) {
        hb.push_back(new colvar::h_bond(cvm::atom(r[i  ], "O",  sid),
                                        cvm::atom(r[i+4], "N",  sid),
                                        r0, en, ed));
        register_atom_group(hb.back()->atom_groups[0]);
      }

    } else {
      cvm::log("The hBondCoeff specified will disable the hydrogen bond terms.\n");
    }
  }

  if (cvm::debug())
    cvm::log("Done initializing alpha_angles object.\n");
}


colvar::alpha_angles::alpha_angles()
  : cvc()
{
  function_type = "alpha_angles";
  enable(f_cvc_explicit_gradient);
  x.type(colvarvalue::type_scalar);
}


colvar::alpha_angles::~alpha_angles()
{
  while (theta.size() != 0) {
    delete theta.back();
    theta.pop_back();
  }
  while (hb.size() != 0) {
    delete hb.back();
    hb.pop_back();
  }
  // Our references to atom groups have become invalid now that children cvcs are deleted
  atom_groups.clear();
}


void colvar::alpha_angles::calc_value()
{
  x.real_value = 0.0;

  if (theta.size()) {

    cvm::real const theta_norm =
      (1.0-hb_coeff) / cvm::real(theta.size());

    for (size_t i = 0; i < theta.size(); i++) {

      (theta[i])->calc_value();

      cvm::real const t = ((theta[i])->value().real_value-theta_ref)/theta_tol;
      cvm::real const f = ( (1.0 - (t*t)) /
                            (1.0 - (t*t*t*t)) );

      x.real_value += theta_norm * f;

      if (cvm::debug())
        cvm::log("Calpha-Calpha angle no. "+cvm::to_str(i+1)+" in \""+
                  this->name+"\" has a value of "+
                  (cvm::to_str((theta[i])->value().real_value))+
                  " degrees, f = "+cvm::to_str(f)+".\n");
    }
  }

  if (hb.size()) {

    cvm::real const hb_norm =
      hb_coeff / cvm::real(hb.size());

    for (size_t i = 0; i < hb.size(); i++) {
      (hb[i])->calc_value();
      x.real_value += hb_norm * (hb[i])->value().real_value;
      if (cvm::debug())
        cvm::log("Hydrogen bond no. "+cvm::to_str(i+1)+" in \""+
                  this->name+"\" has a value of "+
                  (cvm::to_str((hb[i])->value().real_value))+".\n");
    }
  }
}


void colvar::alpha_angles::calc_gradients()
{
  size_t i;
  for (i = 0; i < theta.size(); i++)
    (theta[i])->calc_gradients();

  for (i = 0; i < hb.size(); i++)
    (hb[i])->calc_gradients();
}


void colvar::alpha_angles::collect_gradients(std::vector<int> const &atom_ids, std::vector<cvm::rvector> &atomic_gradients)
{
  cvm::real cvc_coeff = sup_coeff * cvm::real(sup_np) * cvm::integer_power(value().real_value, sup_np-1);

  if (theta.size()) {
    cvm::real const theta_norm = (1.0-hb_coeff) / cvm::real(theta.size());

    for (size_t i = 0; i < theta.size(); i++) {
      cvm::real const t = ((theta[i])->value().real_value-theta_ref)/theta_tol;
      cvm::real const f = ( (1.0 - (t*t)) /
                            (1.0 - (t*t*t*t)) );
      cvm::real const dfdt =
        1.0/(1.0 - (t*t*t*t)) *
        ( (-2.0 * t) + (-1.0*f)*(-4.0 * (t*t*t)) );

<<<<<<< HEAD
      // Coeficient of this CVC's gradient in the colvar gradient, times coefficient of this
=======
      // Coefficient of this CVC's gradient in the colvar gradient, times coefficient of this
>>>>>>> 5e3fe197
      // angle's gradient in the CVC's gradient
      cvm::real const coeff = cvc_coeff * theta_norm * dfdt * (1.0/theta_tol);

      for (size_t j = 0; j < theta[i]->atom_groups.size(); j++) {
        cvm::atom_group &ag = *(theta[i]->atom_groups[j]);
        for (size_t k = 0; k < ag.size(); k++) {
          size_t a = std::lower_bound(atom_ids.begin(), atom_ids.end(),
                                      ag[k].id) - atom_ids.begin();
          atomic_gradients[a] += coeff * ag[k].grad;
        }
      }
    }
  }

  if (hb.size()) {

    cvm::real const hb_norm = hb_coeff / cvm::real(hb.size());

    for (size_t i = 0; i < hb.size(); i++) {
<<<<<<< HEAD
      // Coeficient of this CVC's gradient in the colvar gradient, times coefficient of this
=======
      // Coefficient of this CVC's gradient in the colvar gradient, times coefficient of this
>>>>>>> 5e3fe197
      // hbond's gradient in the CVC's gradient
      cvm::real const coeff = cvc_coeff * 0.5 * hb_norm;

      for (size_t j = 0; j < hb[i]->atom_groups.size(); j++) {
        cvm::atom_group &ag = *(hb[i]->atom_groups[j]);
        for (size_t k = 0; k < ag.size(); k++) {
          size_t a = std::lower_bound(atom_ids.begin(), atom_ids.end(),
                                      ag[k].id) - atom_ids.begin();
          atomic_gradients[a] += coeff * ag[k].grad;
        }
      }
    }
  }
}


void colvar::alpha_angles::apply_force(colvarvalue const &force)
{

  if (theta.size()) {

    cvm::real const theta_norm =
      (1.0-hb_coeff) / cvm::real(theta.size());

    for (size_t i = 0; i < theta.size(); i++) {

      cvm::real const t = ((theta[i])->value().real_value-theta_ref)/theta_tol;
      cvm::real const f = ( (1.0 - (t*t)) /
                            (1.0 - (t*t*t*t)) );

      cvm::real const dfdt =
        1.0/(1.0 - (t*t*t*t)) *
        ( (-2.0 * t) + (-1.0*f)*(-4.0 * (t*t*t)) );

      (theta[i])->apply_force(theta_norm *
                               dfdt * (1.0/theta_tol) *
                               force.real_value );
    }
  }

  if (hb.size()) {

    cvm::real const hb_norm =
      hb_coeff / cvm::real(hb.size());

    for (size_t i = 0; i < hb.size(); i++) {
      (hb[i])->apply_force(0.5 * hb_norm * force.real_value);
    }
  }
}


simple_scalar_dist_functions(alpha_angles)



//////////////////////////////////////////////////////////////////////
// dihedral principal component
//////////////////////////////////////////////////////////////////////

colvar::dihedPC::dihedPC(std::string const &conf)
  : cvc(conf)
{
  if (cvm::debug())
    cvm::log("Initializing dihedral PC object.\n");

  function_type = "dihedPC";
  // Supported through references to atom groups of children cvcs
  enable(f_cvc_explicit_gradient);
  x.type(colvarvalue::type_scalar);

  std::string segment_id;
  get_keyval(conf, "psfSegID", segment_id, std::string("MAIN"));

  std::vector<int> residues;
  {
    std::string residues_conf = "";
    key_lookup(conf, "residueRange", &residues_conf);
    if (residues_conf.size()) {
      std::istringstream is(residues_conf);
      int initial, final;
      char dash;
      if ( (is >> initial) && (initial > 0) &&
           (is >> dash) && (dash == '-') &&
           (is >> final) && (final > 0) ) {
        for (int rnum = initial; rnum <= final; rnum++) {
          residues.push_back(rnum);
        }
      }
    } else {
      cvm::error("Error: no residues defined in \"residueRange\".\n");
      return;
    }
  }

  if (residues.size() < 2) {
    cvm::error("Error: dihedralPC requires at least two residues.\n");
    return;
  }

  std::string const &sid    = segment_id;
  std::vector<int> const &r = residues;

  std::string vecFileName;
  int         vecNumber;
  if (get_keyval(conf, "vectorFile", vecFileName, vecFileName)) {
    get_keyval(conf, "vectorNumber", vecNumber, 0);
    if (vecNumber < 1) {
      cvm::error("A positive value of vectorNumber is required.");
      return;
    }

    std::ifstream vecFile;
    vecFile.open(vecFileName.c_str());
    if (!vecFile.good()) {
      cvm::error("Error opening dihedral PCA vector file " + vecFileName + " for reading");
    }

    // TODO: adapt to different formats by setting this flag
    bool eigenvectors_as_columns = true;

    if (eigenvectors_as_columns) {
      // Carma-style dPCA file
      std::string line;
      cvm::real c;
      while (vecFile.good()) {
        getline(vecFile, line);
        if (line.length() < 2) break;
        std::istringstream ls(line);
        for (int i=0; i<vecNumber; i++) ls >> c;
        coeffs.push_back(c);
      }
    }
/*  TODO Uncomment this when different formats are recognized
    else {
      // Eigenvectors as lines
      // Skip to the right line
      for (int i = 1; i<vecNumber; i++)
        vecFile.ignore(999999, '\n');

      if (!vecFile.good()) {
        cvm::error("Error reading dihedral PCA vector file " + vecFileName);
      }

      std::string line;
      getline(vecFile, line);
      std::istringstream ls(line);
      cvm::real c;
      while (ls.good()) {
        ls >> c;
        coeffs.push_back(c);
      }
    }
 */
    vecFile.close();

  } else {
    get_keyval(conf, "vector", coeffs, coeffs);
  }

  if ( coeffs.size() != 4 * (residues.size() - 1)) {
    cvm::error("Error: wrong number of coefficients: " +
        cvm::to_str(coeffs.size()) + ". Expected " +
        cvm::to_str(4 * (residues.size() - 1)) +
        " (4 coeffs per residue, minus one residue).\n");
    return;
  }

  for (size_t i = 0; i < residues.size()-1; i++) {
    // Psi
    theta.push_back(new colvar::dihedral(cvm::atom(r[i  ], "N", sid),
                                         cvm::atom(r[i  ], "CA", sid),
                                         cvm::atom(r[i  ], "C", sid),
                                         cvm::atom(r[i+1], "N", sid)));
    register_atom_group(theta.back()->atom_groups[0]);
    register_atom_group(theta.back()->atom_groups[1]);
    register_atom_group(theta.back()->atom_groups[2]);
    register_atom_group(theta.back()->atom_groups[3]);
    // Phi (next res)
    theta.push_back(new colvar::dihedral(cvm::atom(r[i  ], "C", sid),
                                         cvm::atom(r[i+1], "N", sid),
                                         cvm::atom(r[i+1], "CA", sid),
                                         cvm::atom(r[i+1], "C", sid)));
    register_atom_group(theta.back()->atom_groups[0]);
    register_atom_group(theta.back()->atom_groups[1]);
    register_atom_group(theta.back()->atom_groups[2]);
    register_atom_group(theta.back()->atom_groups[3]);
  }

  if (cvm::debug())
    cvm::log("Done initializing dihedPC object.\n");
}


colvar::dihedPC::dihedPC()
  : cvc()
{
  function_type = "dihedPC";
  // Supported through references to atom groups of children cvcs
  enable(f_cvc_explicit_gradient);
  x.type(colvarvalue::type_scalar);
}


colvar::dihedPC::~dihedPC()
{
  while (theta.size() != 0) {
    delete theta.back();
    theta.pop_back();
  }
  // Our references to atom groups have become invalid now that children cvcs are deleted
  atom_groups.clear();
}


void colvar::dihedPC::calc_value()
{
  x.real_value = 0.0;
  for (size_t i = 0; i < theta.size(); i++) {
    theta[i]->calc_value();
    cvm::real const t = (PI / 180.) * theta[i]->value().real_value;
    x.real_value += coeffs[2*i  ] * cvm::cos(t)
                  + coeffs[2*i+1] * cvm::sin(t);
  }
}


void colvar::dihedPC::calc_gradients()
{
  for (size_t i = 0; i < theta.size(); i++) {
    theta[i]->calc_gradients();
  }
}


void colvar::dihedPC::collect_gradients(std::vector<int> const &atom_ids, std::vector<cvm::rvector> &atomic_gradients)
{
  cvm::real cvc_coeff = sup_coeff * cvm::real(sup_np) * cvm::integer_power(value().real_value, sup_np-1);
  for (size_t i = 0; i < theta.size(); i++) {
    cvm::real const t = (PI / 180.) * theta[i]->value().real_value;
    cvm::real const dcosdt = - (PI / 180.) * cvm::sin(t);
    cvm::real const dsindt =   (PI / 180.) * cvm::cos(t);
<<<<<<< HEAD
    // Coeficient of this dihedPC's gradient in the colvar gradient, times coefficient of this
=======
    // Coefficient of this dihedPC's gradient in the colvar gradient, times coefficient of this
>>>>>>> 5e3fe197
    // dihedral's gradient in the dihedPC's gradient
    cvm::real const coeff = cvc_coeff * (coeffs[2*i] * dcosdt + coeffs[2*i+1] * dsindt);

    for (size_t j = 0; j < theta[i]->atom_groups.size(); j++) {
      cvm::atom_group &ag = *(theta[i]->atom_groups[j]);
      for (size_t k = 0; k < ag.size(); k++) {
        size_t a = std::lower_bound(atom_ids.begin(), atom_ids.end(),
                                    ag[k].id) - atom_ids.begin();
        atomic_gradients[a] += coeff * ag[k].grad;
      }
    }
  }
}


void colvar::dihedPC::apply_force(colvarvalue const &force)
{
  for (size_t i = 0; i < theta.size(); i++) {
    cvm::real const t = (PI / 180.) * theta[i]->value().real_value;
    cvm::real const dcosdt = - (PI / 180.) * cvm::sin(t);
    cvm::real const dsindt =   (PI / 180.) * cvm::cos(t);

    theta[i]->apply_force((coeffs[2*i  ] * dcosdt +
                           coeffs[2*i+1] * dsindt) * force);
  }
}


simple_scalar_dist_functions(dihedPC)<|MERGE_RESOLUTION|>--- conflicted
+++ resolved
@@ -7,11 +7,8 @@
 // If you wish to distribute your changes, please submit them to the
 // Colvars repository at GitHub.
 
-<<<<<<< HEAD
-=======
 #include <algorithm>
 
->>>>>>> 5e3fe197
 #include "colvarmodule.h"
 #include "colvarvalue.h"
 #include "colvarparse.h"
@@ -213,11 +210,7 @@
         1.0/(1.0 - (t*t*t*t)) *
         ( (-2.0 * t) + (-1.0*f)*(-4.0 * (t*t*t)) );
 
-<<<<<<< HEAD
-      // Coeficient of this CVC's gradient in the colvar gradient, times coefficient of this
-=======
       // Coefficient of this CVC's gradient in the colvar gradient, times coefficient of this
->>>>>>> 5e3fe197
       // angle's gradient in the CVC's gradient
       cvm::real const coeff = cvc_coeff * theta_norm * dfdt * (1.0/theta_tol);
 
@@ -237,11 +230,7 @@
     cvm::real const hb_norm = hb_coeff / cvm::real(hb.size());
 
     for (size_t i = 0; i < hb.size(); i++) {
-<<<<<<< HEAD
-      // Coeficient of this CVC's gradient in the colvar gradient, times coefficient of this
-=======
       // Coefficient of this CVC's gradient in the colvar gradient, times coefficient of this
->>>>>>> 5e3fe197
       // hbond's gradient in the CVC's gradient
       cvm::real const coeff = cvc_coeff * 0.5 * hb_norm;
 
@@ -484,11 +473,7 @@
     cvm::real const t = (PI / 180.) * theta[i]->value().real_value;
     cvm::real const dcosdt = - (PI / 180.) * cvm::sin(t);
     cvm::real const dsindt =   (PI / 180.) * cvm::cos(t);
-<<<<<<< HEAD
-    // Coeficient of this dihedPC's gradient in the colvar gradient, times coefficient of this
-=======
     // Coefficient of this dihedPC's gradient in the colvar gradient, times coefficient of this
->>>>>>> 5e3fe197
     // dihedral's gradient in the dihedPC's gradient
     cvm::real const coeff = cvc_coeff * (coeffs[2*i] * dcosdt + coeffs[2*i+1] * dsindt);
 
