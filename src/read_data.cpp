// clang-format off
/* ----------------------------------------------------------------------
   LAMMPS - Large-scale Atomic/Molecular Massively Parallel Simulator
   https://www.lammps.org/, Sandia National Laboratories
   Steve Plimpton, sjplimp@sandia.gov

   Copyright (2003) Sandia Corporation.  Under the terms of Contract
   DE-AC04-94AL85000 with Sandia Corporation, the U.S. Government retains
   certain rights in this software.  This software is distributed under
   the GNU General Public License.

   See the README file in the top-level LAMMPS directory.
------------------------------------------------------------------------- */

#include "read_data.h"

#include "angle.h"
#include "atom.h"
#include "atom_vec.h"
#include "atom_vec_ellipsoid.h"
#include "atom_vec_line.h"
#include "atom_vec_tri.h"
#include "bond.h"
#include "comm.h"
#include "dihedral.h"
#include "domain.h"
#include "error.h"
#include "fix.h"
#include "force.h"
#include "group.h"
#include "improper.h"
#include "irregular.h"
#include "label_map.h"
#include "memory.h"
#include "modify.h"
#include "molecule.h"
#include "pair.h"
#include "special.h"
#include "update.h"

#include <cctype>
#include <cstring>

using namespace LAMMPS_NS;

static constexpr int MAXLINE = 256;
static constexpr double LB_FACTOR = 1.1;
static constexpr int CHUNK = 1024;
static constexpr int DELTA = 4;    // must be 2 or larger
static constexpr int MAXBODY = 32; // max # of lines in one body

// customize for new sections
// change when add to header::section_keywords
static constexpr int NSECTIONS = 30;

enum{NONE,APPEND,VALUE,MERGE};

// pair style suffixes to ignore
// when matching Pair Coeffs comment to currently-defined pair style

static const char *suffixes[] = {"/cuda","/gpu","/opt","/omp","/kk",
                                 "/coul/cut","/coul/long","/coul/msm",
                                 "/coul/dsf","/coul/debye","/coul/charmm",
                                 nullptr};

/* ---------------------------------------------------------------------- */

ReadData::ReadData(LAMMPS *lmp) : Command(lmp)
{
  MPI_Comm_rank(world,&me);
  line = new char[MAXLINE];
  keyword = new char[MAXLINE];
  style = new char[MAXLINE];
  buffer = new char[CHUNK*MAXLINE];
  ncoeffarg = maxcoeffarg = 0;
  coeffarg = nullptr;
  fp = nullptr;

  // customize for new sections
  // pointers to atom styles that store bonus info

  nellipsoids = 0;
  avec_ellipsoid = (AtomVecEllipsoid *) atom->style_match("ellipsoid");
  nlines = 0;
  avec_line = (AtomVecLine *) atom->style_match("line");
  ntris = 0;
  avec_tri = (AtomVecTri *) atom->style_match("tri");
  nbodies = 0;
  avec_body = (AtomVecBody *) atom->style_match("body");
}

/* ---------------------------------------------------------------------- */

ReadData::~ReadData()
{
  delete [] line;
  delete [] keyword;
  delete [] style;
  delete [] buffer;
  memory->sfree(coeffarg);

  for (int i = 0; i < nfix; i++) {
    delete [] fix_header[i];
    delete [] fix_section[i];
  }
  memory->destroy(fix_index);
  memory->sfree(fix_header);
  memory->sfree(fix_section);
}

/* ---------------------------------------------------------------------- */

void ReadData::command(int narg, char **arg)
{
  if (narg < 1) error->all(FLERR,"Illegal read_data command");

  MPI_Barrier(world);
  double time1 = MPI_Wtime();

  // optional args

  addflag = NONE;
  coeffflag = 1;
  id_offset = mol_offset = 0;
  offsetflag = shiftflag = settypeflag = 0;
  tlabelflag = blabelflag = alabelflag = dlabelflag = ilabelflag = 0;
  toffset = boffset = aoffset = doffset = ioffset = 0;
  shift[0] = shift[1] = shift[2] = 0.0;
  extra_atom_types = extra_bond_types = extra_angle_types =
    extra_dihedral_types = extra_improper_types = 0;

  groupbit = 0;

  nfix = 0;
  fix_index = nullptr;
  fix_header = nullptr;
  fix_section = nullptr;

  int iarg = 1;
  while (iarg < narg) {
    if (strcmp(arg[iarg],"add") == 0) {
      if (iarg+2 > narg) error->all(FLERR,"Illegal read_data command");
      if (strcmp(arg[iarg+1],"append") == 0) addflag = APPEND;
      else if (strcmp(arg[iarg+1],"merge") == 0) addflag = MERGE;
      else {
        if (atom->molecule_flag && (iarg+3 > narg))
          error->all(FLERR,"Illegal read_data command");
        addflag = VALUE;
        bigint offset = utils::bnumeric(FLERR,arg[iarg+1],false,lmp);
        if (offset > MAXTAGINT)
          error->all(FLERR,"Read data add atomID offset is too big");
        id_offset = offset;

        if (atom->molecule_flag) {
          offset = utils::bnumeric(FLERR,arg[iarg+2],false,lmp);
          if (offset > MAXTAGINT)
            error->all(FLERR,"Read data add molID offset is too big");
          mol_offset = offset;
          iarg++;
        }
      }
      iarg += 2;
    } else if (strcmp(arg[iarg],"offset") == 0) {
      if (iarg+6 > narg) error->all(FLERR,"Illegal read_data command");
      offsetflag = 1;
      toffset = utils::inumeric(FLERR,arg[iarg+1],false,lmp);
      boffset = utils::inumeric(FLERR,arg[iarg+2],false,lmp);
      aoffset = utils::inumeric(FLERR,arg[iarg+3],false,lmp);
      doffset = utils::inumeric(FLERR,arg[iarg+4],false,lmp);
      ioffset = utils::inumeric(FLERR,arg[iarg+5],false,lmp);
      if (toffset < 0 || boffset < 0 || aoffset < 0 ||
          doffset < 0 || ioffset < 0)
        error->all(FLERR,"Illegal read_data command");
      iarg += 6;
    } else if (strcmp(arg[iarg],"shift") == 0) {
      if (iarg+4 > narg) error->all(FLERR,"Illegal read_data command");
      shiftflag = 1;
      shift[0] = utils::numeric(FLERR,arg[iarg+1],false,lmp);
      shift[1] = utils::numeric(FLERR,arg[iarg+2],false,lmp);
      shift[2] = utils::numeric(FLERR,arg[iarg+3],false,lmp);
      if (domain->dimension == 2 && shift[2] != 0.0)
        error->all(FLERR,"Non-zero read_data shift z value for 2d simulation");
      iarg += 4;
    } else if (strcmp(arg[iarg],"nocoeff") == 0) {
      coeffflag = 0;
      iarg ++;
    } else if (strcmp(arg[iarg],"extra/atom/types") == 0) {
      if (iarg+2 > narg) error->all(FLERR,"Illegal read_data command");
      extra_atom_types = utils::inumeric(FLERR,arg[iarg+1],false,lmp);
      if (extra_atom_types < 0) error->all(FLERR,"Illegal read_data command");
      iarg += 2;
    } else if (strcmp(arg[iarg],"extra/bond/types") == 0) {
      if (iarg+2 > narg) error->all(FLERR,"Illegal read_data command");
      if (!atom->avec->bonds_allow)
        error->all(FLERR,"No bonds allowed with this atom style");
      extra_bond_types = utils::inumeric(FLERR,arg[iarg+1],false,lmp);
      if (extra_bond_types < 0) error->all(FLERR,"Illegal read_data command");
      iarg += 2;
    } else if (strcmp(arg[iarg],"extra/angle/types") == 0) {
      if (iarg+2 > narg) error->all(FLERR,"Illegal read_data command");
      if (!atom->avec->angles_allow)
        error->all(FLERR,"No angles allowed with this atom style");
      extra_angle_types = utils::inumeric(FLERR,arg[iarg+1],false,lmp);
      if (extra_angle_types < 0) error->all(FLERR,"Illegal read_data command");
      iarg += 2;
    } else if (strcmp(arg[iarg],"extra/dihedral/types") == 0) {
      if (iarg+2 > narg) error->all(FLERR,"Illegal read_data command");
      if (!atom->avec->dihedrals_allow)
        error->all(FLERR,"No dihedrals allowed with this atom style");
      extra_dihedral_types = utils::inumeric(FLERR,arg[iarg+1],false,lmp);
      if (extra_dihedral_types < 0)
        error->all(FLERR,"Illegal read_data command");
      iarg += 2;
    } else if (strcmp(arg[iarg],"extra/improper/types") == 0) {
      if (iarg+2 > narg) error->all(FLERR,"Illegal read_data command");
      if (!atom->avec->impropers_allow)
        error->all(FLERR,"No impropers allowed with this atom style");
      extra_improper_types = utils::inumeric(FLERR,arg[iarg+1],false,lmp);
      if (extra_improper_types < 0)
        error->all(FLERR,"Illegal read_data command");
      iarg += 2;
    } else if (strcmp(arg[iarg],"extra/bond/per/atom") == 0) {
      if (iarg+2 > narg) error->all(FLERR,"Illegal read_data command");
      if (atom->molecular == Atom::ATOMIC)
        error->all(FLERR,"No bonds allowed with this atom style");
      atom->extra_bond_per_atom = utils::inumeric(FLERR,arg[iarg+1],false,lmp);
      if (atom->extra_bond_per_atom < 0)
        error->all(FLERR,"Illegal read_data command");
      iarg += 2;
    } else if (strcmp(arg[iarg],"extra/angle/per/atom") == 0) {
      if (iarg+2 > narg) error->all(FLERR,"Illegal read_data command");
      if (atom->molecular == Atom::ATOMIC)
        error->all(FLERR,"No angles allowed with this atom style");
      atom->extra_angle_per_atom = utils::inumeric(FLERR,arg[iarg+1],false,lmp);
      if (atom->extra_angle_per_atom < 0)
        error->all(FLERR,"Illegal read_data command");
      iarg += 2;
    } else if (strcmp(arg[iarg],"extra/dihedral/per/atom") == 0) {
      if (iarg+2 > narg) error->all(FLERR,"Illegal read_data command");
      if (atom->molecular == Atom::ATOMIC)
        error->all(FLERR,"No dihedrals allowed with this atom style");
      atom->extra_dihedral_per_atom = utils::inumeric(FLERR,arg[iarg+1],false,lmp);
      if (atom->extra_dihedral_per_atom < 0)
        error->all(FLERR,"Illegal read_data command");
      iarg += 2;
    } else if (strcmp(arg[iarg],"extra/improper/per/atom") == 0) {
      if (iarg+2 > narg) error->all(FLERR,"Illegal read_data command");
      if (atom->molecular == Atom::ATOMIC)
        error->all(FLERR,"No impropers allowed with this atom style");
      atom->extra_improper_per_atom = utils::inumeric(FLERR,arg[iarg+1],false,lmp);
      if (atom->extra_improper_per_atom < 0)
        error->all(FLERR,"Illegal read_data command");
      iarg += 2;
    } else if (strcmp(arg[iarg],"extra/special/per/atom") == 0) {
      if (iarg+2 > narg) error->all(FLERR,"Illegal read_data command");
      if (atom->molecular == Atom::ATOMIC)
        error->all(FLERR,"No bonded interactions allowed with this atom style");
      force->special_extra = utils::inumeric(FLERR,arg[iarg+1],false,lmp);
      if (force->special_extra < 0)
        error->all(FLERR,"Illegal read_data command");
      iarg += 2;
    } else if (strcmp(arg[iarg],"group") == 0) {
      if (iarg+2 > narg) error->all(FLERR,"Illegal read_data command");
      int igroup = group->find_or_create(arg[iarg+1]);
      groupbit = group->bitmask[igroup];
      iarg += 2;
    } else if (strcmp(arg[iarg],"fix") == 0) {
      if (iarg+4 > narg)
        error->all(FLERR,"Illegal read_data command");
      memory->grow(fix_index,nfix+1,"read_data:fix_index");
      fix_header = (char **)
        memory->srealloc(fix_header,(nfix+1)*sizeof(char *),
                         "read_data:fix_header");
      fix_section = (char **)
        memory->srealloc(fix_section,(nfix+1)*sizeof(char *),
                         "read_data:fix_section");
      fix_index[nfix] = modify->find_fix(arg[iarg+1]);
      if (fix_index[nfix] < 0)
        error->all(FLERR,"Fix ID for read_data does not exist");
      if (strcmp(arg[iarg+2],"NULL") == 0) fix_header[nfix] = nullptr;
      else fix_header[nfix] = utils::strdup(arg[iarg+2]);
      fix_section[nfix] = utils::strdup(arg[iarg+3]);
      nfix++;
      iarg += 4;

    } else error->all(FLERR,"Illegal read_data command");
  }

  // error checks

  if ((domain->dimension == 2) && (domain->zperiodic == 0))
    error->all(FLERR,"Cannot run 2d simulation with nonperiodic Z dimension");
  if ((domain->nonperiodic == 2) && utils::strmatch(force->kspace_style,"^msm"))
    error->all(FLERR,"Reading a data file with shrinkwrap boundaries is "
                    "not compatible with a MSM KSpace style");
  if (domain->box_exist && !addflag)
    error->all(FLERR,"Cannot read_data without add keyword "
               "after simulation box is defined");
  if (!domain->box_exist && addflag)
    error->all(FLERR,"Cannot use read_data add before "
               "simulation box is defined");
  if (offsetflag && addflag == NONE)
    error->all(FLERR,"Cannot use read_data offset without add flag");
  if (shiftflag && addflag == NONE)
    error->all(FLERR,"Cannot use read_data shift without add flag");
  if (addflag != NONE &&
      (extra_atom_types || extra_bond_types || extra_angle_types ||
       extra_dihedral_types || extra_improper_types))
    error->all(FLERR,"Cannot use read_data extra with add flag");

  // check if data file is available and readable

  if (!utils::file_is_readable(arg[0]))
    error->all(FLERR,fmt::format("Cannot open file {}: {}",
                                 arg[0], utils::getsyserror()));

  // first time system initialization

  if (addflag == NONE) {
    domain->box_exist = 1;
    update->ntimestep = 0;
  }

  // compute atomID and optionally moleculeID offset for addflag = APPEND

  if (addflag == APPEND) {
    tagint *tag = atom->tag;
    tagint *molecule = atom->molecule;
    int nlocal = atom->nlocal;
    tagint maxid = 0, maxmol = 0;
    for (int i = 0; i < nlocal; i++) maxid = MAX(maxid,tag[i]);
    if (atom->molecule_flag)
      for (int i = 0; i < nlocal; i++) maxmol = MAX(maxmol,molecule[i]);
    MPI_Allreduce(&maxid,&id_offset,1,MPI_LMP_TAGINT,MPI_MAX,world);
    MPI_Allreduce(&maxmol,&mol_offset,1,MPI_LMP_TAGINT,MPI_MAX,world);
  }

  // set up pointer to hold original styles while we replace them with "zero"

  Pair *saved_pair = nullptr;
  Bond *saved_bond = nullptr;
  Angle *saved_angle = nullptr;
  Dihedral *saved_dihedral = nullptr;
  Improper *saved_improper = nullptr;
  KSpace *saved_kspace = nullptr;
  char *saved_pair_style = nullptr;
  char *saved_bond_style = nullptr;
  char *saved_angle_style = nullptr;
  char *saved_dihedral_style = nullptr;
  char *saved_improper_style = nullptr;
  char *saved_kspace_style = nullptr;

  if (coeffflag == 0) {
    char *coeffs[2];
    coeffs[0] = (char *) "10.0";
    coeffs[1] = (char *) "nocoeff";

    saved_pair = force->pair;
    saved_pair_style = force->pair_style;
    force->pair = nullptr;
    force->pair_style = nullptr;
    force->create_pair("zero",0);
    if (force->pair) force->pair->settings(2,coeffs);

    coeffs[0] = coeffs[1];
    saved_bond = force->bond;
    saved_bond_style = force->bond_style;
    force->bond = nullptr;
    force->bond_style = nullptr;
    force->create_bond("zero",0);
    if (force->bond) force->bond->settings(1,coeffs);

    saved_angle = force->angle;
    saved_angle_style = force->angle_style;
    force->angle = nullptr;
    force->angle_style = nullptr;
    force->create_angle("zero",0);
    if (force->angle) force->angle->settings(1,coeffs);

    saved_dihedral = force->dihedral;
    saved_dihedral_style = force->dihedral_style;
    force->dihedral = nullptr;
    force->dihedral_style = nullptr;
    force->create_dihedral("zero",0);
    if (force->dihedral) force->dihedral->settings(1,coeffs);

    saved_improper = force->improper;
    saved_improper_style = force->improper_style;
    force->improper = nullptr;
    force->improper_style = nullptr;
    force->create_improper("zero",0);
    if (force->improper) force->improper->settings(1,coeffs);

    saved_kspace = force->kspace;
    saved_kspace_style = force->kspace_style;
    force->kspace = nullptr;
    force->kspace_style = nullptr;
  }

  // -----------------------------------------------------------------

  // perform 1-pass read if no molecular topology in file
  // perform 2-pass read if molecular topology,
  //   first pass calculates max topology/atom

  // flags for this data file

  int atomflag,topoflag;
  int bondflag,angleflag,dihedralflag,improperflag;
  int ellipsoidflag,lineflag,triflag,bodyflag;

  atomflag = topoflag = 0;
  bondflag = angleflag = dihedralflag = improperflag = 0;
  ellipsoidflag = lineflag = triflag = bodyflag = 0;

  // values in this data file

  natoms = 0;
  ntypes = 0;
  nbonds = nangles = ndihedrals = nimpropers = 0;
  nbondtypes = nangletypes = ndihedraltypes = nimpropertypes = 0;

  boxlo[0] = boxlo[1] = boxlo[2] = -0.5;
  boxhi[0] = boxhi[1] = boxhi[2] = 0.5;
  triclinic = 0;
  keyword[0] = '\0';

  nlocal_previous = atom->nlocal;
  int firstpass = 1;

  while (1) {

    // open file on proc 0

    if (me == 0) {
      if (firstpass) utils::logmesg(lmp,"Reading data file ...\n");
      open(arg[0]);
    } else fp = nullptr;

    // read header info

    header(firstpass);

    // problem setup using info from header
    // only done once, if firstpass and first data file
    // apply extra settings before grow(), even if no topology in file
    // deallocate() insures new settings are used for topology arrays
    // if per-atom topology is in file, another grow() is done below

    if (firstpass && addflag == NONE) {
      atom->bond_per_atom = atom->extra_bond_per_atom;
      atom->angle_per_atom = atom->extra_angle_per_atom;
      atom->dihedral_per_atom = atom->extra_dihedral_per_atom;
      atom->improper_per_atom = atom->extra_improper_per_atom;

      int n;
      if (comm->nprocs == 1) n = static_cast<int> (atom->natoms);
      else n = static_cast<int> (LB_FACTOR * atom->natoms / comm->nprocs);

      atom->allocate_type_arrays();
      atom->deallocate_topology();

      // allocate atom arrays to N, rounded up by AtomVec->DELTA

      bigint nbig = n;
      nbig = atom->avec->roundup(nbig);
      n = static_cast<int> (nbig);
      atom->avec->grow(n);

      domain->boxlo[0] = boxlo[0]; domain->boxhi[0] = boxhi[0];
      domain->boxlo[1] = boxlo[1]; domain->boxhi[1] = boxhi[1];
      domain->boxlo[2] = boxlo[2]; domain->boxhi[2] = boxhi[2];

      if (triclinic) {
        domain->triclinic = 1;
        domain->xy = xy; domain->xz = xz; domain->yz = yz;
      }

      domain->print_box("  ");
      domain->set_initial_box();
      domain->set_global_box();
      comm->set_proc_grid();
      domain->set_local_box();
    }

    // change simulation box to be union of existing box and new box + shift
    // only done if firstpass and not first data file

    if (firstpass && addflag != NONE) {
      domain->boxlo[0] = MIN(domain->boxlo[0],boxlo[0]+shift[0]);
      domain->boxhi[0] = MAX(domain->boxhi[0],boxhi[0]+shift[0]);
      domain->boxlo[1] = MIN(domain->boxlo[1],boxlo[1]+shift[1]);
      domain->boxhi[1] = MAX(domain->boxhi[1],boxhi[1]+shift[1]);
      domain->boxlo[2] = MIN(domain->boxlo[2],boxlo[2]+shift[2]);
      domain->boxhi[2] = MAX(domain->boxhi[2],boxhi[2]+shift[2]);

      // NOTE: not sure what to do about tilt value in subsequent data files
      //if (triclinic) {
      //  domain->xy = xy; domain->xz = xz; domain->yz = yz;
      // }

      domain->print_box("  ");
      domain->set_initial_box();
      domain->set_global_box();
      comm->set_proc_grid();
      domain->set_local_box();
    }

    // allocate space for type label map

    if (firstpass) {
      lmap = new LabelMap(lmp);
      lmap->natomtypes = ntypes;
      lmap->nbondtypes = nbondtypes;
      lmap->nangletypes = nangletypes;
      lmap->ndihedraltypes = ndihedraltypes;
      lmap->nimpropertypes = nimpropertypes;
      lmap->allocate_type_labels();
    }

    // customize for new sections
    // read rest of file in free format

    while (strlen(keyword)) {

      if (strcmp(keyword,"Atoms") == 0) {
        atomflag = 1;
        if (firstpass) {
          if (me == 0 && !style_match(style,atom->atom_style))
            error->warning(FLERR,"Atom style in data file differs "
                           "from currently defined atom style");
          atoms();
        } else skip_lines(natoms);
      } else if (strcmp(keyword,"Velocities") == 0) {
        if (atomflag == 0)
          error->all(FLERR,"Must read Atoms before Velocities");
        if (firstpass) velocities();
        else skip_lines(natoms);

      } else if (strcmp(keyword,"Bonds") == 0) {
        topoflag = bondflag = 1;
        if (nbonds == 0)
          error->all(FLERR,"Invalid data file section: Bonds");
        if (atomflag == 0) error->all(FLERR,"Must read Atoms before Bonds");
        bonds(firstpass);
      } else if (strcmp(keyword,"Angles") == 0) {
        topoflag = angleflag = 1;
        if (nangles == 0)
          error->all(FLERR,"Invalid data file section: Angles");
        if (atomflag == 0) error->all(FLERR,"Must read Atoms before Angles");
        angles(firstpass);
      } else if (strcmp(keyword,"Dihedrals") == 0) {
        topoflag = dihedralflag = 1;
        if (ndihedrals == 0)
          error->all(FLERR,"Invalid data file section: Dihedrals");
        if (atomflag == 0) error->all(FLERR,"Must read Atoms before Dihedrals");
        dihedrals(firstpass);
      } else if (strcmp(keyword,"Impropers") == 0) {
        topoflag = improperflag = 1;
        if (nimpropers == 0)
          error->all(FLERR,"Invalid data file section: Impropers");
        if (atomflag == 0) error->all(FLERR,"Must read Atoms before Impropers");
        impropers(firstpass);

      } else if (strcmp(keyword,"Ellipsoids") == 0) {
        ellipsoidflag = 1;
        if (!avec_ellipsoid)
          error->all(FLERR,"Invalid data file section: Ellipsoids");
        if (atomflag == 0)
          error->all(FLERR,"Must read Atoms before Ellipsoids");
        if (firstpass)
          bonus(nellipsoids,(AtomVec *) avec_ellipsoid,"ellipsoids");
        else skip_lines(nellipsoids);
      } else if (strcmp(keyword,"Lines") == 0) {
        lineflag = 1;
        if (!avec_line)
          error->all(FLERR,"Invalid data file section: Lines");
        if (atomflag == 0) error->all(FLERR,"Must read Atoms before Lines");
        if (firstpass) bonus(nlines,(AtomVec *) avec_line,"lines");
        else skip_lines(nlines);
      } else if (strcmp(keyword,"Triangles") == 0) {
        triflag = 1;
        if (!avec_tri)
          error->all(FLERR,"Invalid data file section: Triangles");
        if (atomflag == 0) error->all(FLERR,"Must read Atoms before Triangles");
        if (firstpass) bonus(ntris,(AtomVec *) avec_tri,"triangles");
        else skip_lines(ntris);
      } else if (strcmp(keyword,"Bodies") == 0) {
        bodyflag = 1;
        if (!avec_body)
          error->all(FLERR,"Invalid data file section: Bodies");
        if (atomflag == 0) error->all(FLERR,"Must read Atoms before Bodies");
        bodies(firstpass,(AtomVec *) avec_body);

      } else if (strcmp(keyword,"Masses") == 0) {
        if (firstpass) mass();
        else skip_lines(ntypes);
      } else if (strcmp(keyword,"Pair Coeffs") == 0) {
        if (force->pair == nullptr)
          error->all(FLERR,"Must define pair_style before Pair Coeffs");
        if (firstpass) {
          if (me == 0 && !style_match(style,force->pair_style))
            error->warning(FLERR,"Pair style in data file differs "
                           "from currently defined pair style");
          paircoeffs();
        } else skip_lines(ntypes);
      } else if (strcmp(keyword,"PairIJ Coeffs") == 0) {
        if (force->pair == nullptr)
          error->all(FLERR,"Must define pair_style before PairIJ Coeffs");
        if (firstpass) {
          if (me == 0 && !style_match(style,force->pair_style))
            error->warning(FLERR,"Pair style in data file differs "
                           "from currently defined pair style");
          pairIJcoeffs();
        } else skip_lines(ntypes*(ntypes+1)/2);
      } else if (strcmp(keyword,"Bond Coeffs") == 0) {
        if (atom->avec->bonds_allow == 0)
          error->all(FLERR,"Invalid data file section: Bond Coeffs");
        if (force->bond == nullptr)
          error->all(FLERR,"Must define bond_style before Bond Coeffs");
        if (firstpass) {
          if (me == 0 && !style_match(style,force->bond_style))
            error->warning(FLERR,"Bond style in data file differs "
                           "from currently defined bond style");
          bondcoeffs();
        } else skip_lines(nbondtypes);
      } else if (strcmp(keyword,"Angle Coeffs") == 0) {
        if (atom->avec->angles_allow == 0)
          error->all(FLERR,"Invalid data file section: Angle Coeffs");
        if (force->angle == nullptr)
          error->all(FLERR,"Must define angle_style before Angle Coeffs");
        if (firstpass) {
          if (me == 0 && !style_match(style,force->angle_style))
            error->warning(FLERR,"Angle style in data file differs "
                           "from currently defined angle style");
          anglecoeffs(0);
        } else skip_lines(nangletypes);
      } else if (strcmp(keyword,"Dihedral Coeffs") == 0) {
        if (atom->avec->dihedrals_allow == 0)
          error->all(FLERR,"Invalid data file section: Dihedral Coeffs");
        if (force->dihedral == nullptr)
          error->all(FLERR,"Must define dihedral_style before Dihedral Coeffs");
        if (firstpass) {
          if (me == 0 && !style_match(style,force->dihedral_style))
            error->warning(FLERR,"Dihedral style in data file differs "
                           "from currently defined dihedral style");
          dihedralcoeffs(0);
        } else skip_lines(ndihedraltypes);
      } else if (strcmp(keyword,"Improper Coeffs") == 0) {
        if (atom->avec->impropers_allow == 0)
          error->all(FLERR,"Invalid data file section: Improper Coeffs");
        if (force->improper == nullptr)
          error->all(FLERR,"Must define improper_style before Improper Coeffs");
        if (firstpass) {
          if (me == 0 && !style_match(style,force->improper_style))
            error->warning(FLERR,"Improper style in data file differs "
                           "from currently defined improper style");
          impropercoeffs(0);
        } else skip_lines(nimpropertypes);

      } else if (strcmp(keyword,"BondBond Coeffs") == 0) {
        if (atom->avec->angles_allow == 0)
          error->all(FLERR,"Invalid data file section: BondBond Coeffs");
        if (force->angle == nullptr)
          error->all(FLERR,"Must define angle_style before BondBond Coeffs");
        if (firstpass) anglecoeffs(1);
        else skip_lines(nangletypes);
      } else if (strcmp(keyword,"BondAngle Coeffs") == 0) {
        if (atom->avec->angles_allow == 0)
          error->all(FLERR,"Invalid data file section: BondAngle Coeffs");
        if (force->angle == nullptr)
          error->all(FLERR,"Must define angle_style before BondAngle Coeffs");
        if (firstpass) anglecoeffs(2);
        else skip_lines(nangletypes);

      } else if (strcmp(keyword,"MiddleBondTorsion Coeffs") == 0) {
        if (atom->avec->dihedrals_allow == 0)
          error->all(FLERR,
                     "Invalid data file section: MiddleBondTorsion Coeffs");
        if (force->dihedral == nullptr)
          error->all(FLERR,
                     "Must define dihedral_style before "
                     "MiddleBondTorsion Coeffs");
        if (firstpass) dihedralcoeffs(1);
        else skip_lines(ndihedraltypes);
      } else if (strcmp(keyword,"EndBondTorsion Coeffs") == 0) {
        if (atom->avec->dihedrals_allow == 0)
          error->all(FLERR,"Invalid data file section: EndBondTorsion Coeffs");
        if (force->dihedral == nullptr)
          error->all(FLERR,
                     "Must define dihedral_style before EndBondTorsion Coeffs");
        if (firstpass) dihedralcoeffs(2);
        else skip_lines(ndihedraltypes);
      } else if (strcmp(keyword,"AngleTorsion Coeffs") == 0) {
        if (atom->avec->dihedrals_allow == 0)
          error->all(FLERR,"Invalid data file section: AngleTorsion Coeffs");
        if (force->dihedral == nullptr)
          error->all(FLERR,
                     "Must define dihedral_style before AngleTorsion Coeffs");
        if (firstpass) dihedralcoeffs(3);
        else skip_lines(ndihedraltypes);
      } else if (strcmp(keyword,"AngleAngleTorsion Coeffs") == 0) {
        if (atom->avec->dihedrals_allow == 0)
          error->all(FLERR,
                     "Invalid data file section: AngleAngleTorsion Coeffs");
        if (force->dihedral == nullptr)
          error->all(FLERR,
                     "Must define dihedral_style before "
                     "AngleAngleTorsion Coeffs");
        if (firstpass) dihedralcoeffs(4);
        else skip_lines(ndihedraltypes);
      } else if (strcmp(keyword,"BondBond13 Coeffs") == 0) {
        if (atom->avec->dihedrals_allow == 0)
          error->all(FLERR,"Invalid data file section: BondBond13 Coeffs");
        if (force->dihedral == nullptr)
          error->all(FLERR,
                     "Must define dihedral_style before BondBond13 Coeffs");
        if (firstpass) dihedralcoeffs(5);
        else skip_lines(ndihedraltypes);

      } else if (strcmp(keyword,"AngleAngle Coeffs") == 0) {
        if (atom->avec->impropers_allow == 0)
          error->all(FLERR,"Invalid data file section: AngleAngle Coeffs");
        if (force->improper == nullptr)
          error->all(FLERR,
                     "Must define improper_style before AngleAngle Coeffs");
        if (firstpass) impropercoeffs(1);
        else skip_lines(nimpropertypes);

<<<<<<< HEAD
      } else if (strcmp(keyword,"Atom Type Labels") == 0) {
        if (firstpass) {
          if (atomflag == 1)
            error->all(FLERR,"Must read Atom Type Labels before Atoms");
          tlabelflag = 1;
          typelabels(lmap->typelabel,ntypes,Atom::ATOM);
        } else skip_lines(ntypes);

      } else if (strcmp(keyword,"Bond Type Labels") == 0) {
        if (nbondtypes) {
          if (firstpass) {
            if (bondflag == 1)
              error->all(FLERR,"Must read Bond Type Labels before Bonds");
            blabelflag = 1;
            typelabels(lmap->btypelabel,nbondtypes,Atom::BOND);
          } else skip_lines(nbondtypes);
        }

      } else if (strcmp(keyword,"Angle Type Labels") == 0) {
        if (nangletypes) {
          if (firstpass) {
            if (angleflag == 1)
              error->all(FLERR,"Must read Angle Type Labels before Angles");
            alabelflag = 1;
            typelabels(lmap->atypelabel,nangletypes,Atom::ANGLE);
          } else skip_lines(nangletypes);
        }

      } else if (strcmp(keyword,"Dihedral Type Labels") == 0) {
        if (ndihedraltypes) {
          if (firstpass) {
            if (dihedralflag == 1)
              error->all(FLERR,"Must read Dihedral Type Labels before Dihedrals");
            dlabelflag = 1;
            typelabels(lmap->dtypelabel,ndihedraltypes,Atom::DIHEDRAL);
          } else skip_lines(ndihedraltypes);
        }

      } else if (strcmp(keyword,"Improper Type Labels") == 0) {
        if (nimpropertypes) {
          if (firstpass) {
            if (improperflag == 1)
              error->all(FLERR,"Must read Improper Type Labels before Impropers");
            ilabelflag = 1;
            typelabels(lmap->itypelabel,nimpropertypes,Atom::IMPROPER);
          } else skip_lines(nimpropertypes);
        }

      } else error->all(FLERR,"Unknown identifier in data file: {}",
                                          keyword);
=======
      // if specified fix matches, it processes section

      } else if (nfix) {
        int i;
        for (i = 0; i < nfix; i++)
          if (strcmp(keyword,fix_section[i]) == 0) {
            if (firstpass) fix(fix_index[i],keyword);
            else skip_lines(modify->fix[fix_index[i]]->
                            read_data_skip_lines(keyword));
            parse_keyword(0);
            break;
          }
        if (i == nfix)
          error->all(FLERR,"Unknown identifier in data file: {}",keyword);

      } else error->all(FLERR,"Unknown identifier in data file: {}",keyword);
>>>>>>> 3404920e

      parse_keyword(0);
    }

    // error if natoms > 0 yet no atoms were read

    if (natoms > 0 && atomflag == 0)
      error->all(FLERR,"No atoms in data file");

    // close file

    if (me == 0) {
      if (compressed) pclose(fp);
      else fclose(fp);
      fp = nullptr;
    }

    // done if this was 2nd pass

    if (!firstpass) break;

    // at end of 1st pass, error check for required sections
    // customize for new sections

    if ((nbonds && !bondflag) || (nangles && !angleflag) ||
        (ndihedrals && !dihedralflag) || (nimpropers && !improperflag))
      error->one(FLERR,"Needed molecular topology not in data file");

    if ((nellipsoids && !ellipsoidflag) || (nlines && !lineflag) ||
        (ntris && !triflag) || (nbodies && !bodyflag))
      error->one(FLERR,"Needed bonus data not in data file");

    // break out of loop if no molecular topology in file
    // else make 2nd pass

    if (!topoflag) break;
    firstpass = 0;

    // reallocate bond,angle,diehdral,improper arrays via grow()
    // will use new bond,angle,dihedral,improper per-atom values from 1st pass
    // will also observe extra settings even if bond/etc topology not in file
    // leaves other atom arrays unchanged, since already nmax in length

    if (addflag == NONE) atom->deallocate_topology();
    atom->avec->grow(atom->nmax);
  }

  // init per-atom fix/compute/variable values for created atoms

  atom->data_fix_compute_variable(nlocal_previous,atom->nlocal);

  // assign atoms added by this data file to specified group

  if (groupbit) {
    int *mask = atom->mask;
    int nlocal = atom->nlocal;
    for (int i = nlocal_previous; i < nlocal; i++)
      mask[i] |= groupbit;
  }

  // create special bond lists for molecular systems

  if (atom->molecular == Atom::MOLECULAR) {
    Special special(lmp);
    special.build();
  }

  // for atom style template just count total bonds, etc. from template(s)

  if (atom->molecular == Atom::TEMPLATE) {
    Molecule **onemols = atom->avec->onemols;
    int *molindex = atom->molindex;
    int *molatom = atom->molatom;
    int nlocal = atom->nlocal;

    int imol,iatom;
    bigint nbonds,nangles,ndihedrals,nimpropers;
    nbonds = nangles = ndihedrals = nimpropers = 0;

    for (int i = 0; i < nlocal; i++) {
      imol = molindex[i];
      iatom = molatom[i];
      if (imol >=0) {
        nbonds += onemols[imol]->num_bond[iatom];
        nangles += onemols[imol]->num_angle[iatom];
        ndihedrals += onemols[imol]->num_dihedral[iatom];
        nimpropers += onemols[imol]->num_improper[iatom];
      }
    }

    MPI_Allreduce(&nbonds,&atom->nbonds,1,MPI_LMP_BIGINT,MPI_SUM,world);
    MPI_Allreduce(&nangles,&atom->nangles,1,MPI_LMP_BIGINT,MPI_SUM,world);
    MPI_Allreduce(&ndihedrals,&atom->ndihedrals,1,MPI_LMP_BIGINT,MPI_SUM,world);
    MPI_Allreduce(&nimpropers,&atom->nimpropers,1,MPI_LMP_BIGINT,MPI_SUM,world);

    if (me == 0) {
      std::string mesg;

      if (atom->nbonds)
        mesg += fmt::format("  {} template bonds\n",atom->nbonds);
      if (atom->nangles)
        mesg += fmt::format("  {} template angles\n",atom->nangles);
      if (atom->ndihedrals)
        mesg += fmt::format("  {} template dihedrals\n",atom->ndihedrals);
      if (atom->nimpropers)
        mesg += fmt::format("  {} template impropers\n",atom->nimpropers);

      utils::logmesg(lmp,mesg);
    }
  }

  // for atom style template systems
  // insure nbondtypes,etc are still consistent with template molecules,
  //   in case data file re-defined them

  if (atom->molecular == Atom::TEMPLATE) atom->avec->onemols[0]->check_attributes(1);

  // if adding atoms, migrate atoms to new processors
  // use irregular() b/c box size could have changed dramaticaly
  // resulting in procs now owning very different subboxes
  // with their previously owned atoms now far outside the subbox

  if (addflag != NONE) {
    if (domain->triclinic) domain->x2lamda(atom->nlocal);
    Irregular *irregular = new Irregular(lmp);
    irregular->migrate_atoms(1);
    delete irregular;
    if (domain->triclinic) domain->lamda2x(atom->nlocal);
  }

  // shrink-wrap the box if necessary and move atoms to new procs
  // if atoms are lost is b/c data file box was far from shrink-wrapped
  // do not use irregular() comm, which would not lose atoms,
  //   b/c then user could specify data file box as far too big and empty
  // do comm->init() but not comm->setup() b/c pair/neigh cutoffs not yet set
  // need call to map_set() b/c comm->exchange clears atom map

  if (domain->nonperiodic == 2) {
    if (domain->triclinic) domain->x2lamda(atom->nlocal);
    domain->reset_box();
    Irregular *irregular = new Irregular(lmp);
    irregular->migrate_atoms(1);
    delete irregular;
    if (domain->triclinic) domain->lamda2x(atom->nlocal);

    bigint natoms;
    bigint nblocal = atom->nlocal;
    MPI_Allreduce(&nblocal,&natoms,1,MPI_LMP_BIGINT,MPI_SUM,world);
    if (natoms != atom->natoms)
      error->all(FLERR,
                 "Read_data shrink wrap did not assign all atoms correctly");
  }

  // restore old styles, when reading with nocoeff flag given

  if (coeffflag == 0) {
    if (force->pair) delete force->pair;
    force->pair = saved_pair;
    force->pair_style = saved_pair_style;

    if (force->bond) delete force->bond;
    force->bond = saved_bond;
    force->bond_style = saved_bond_style;

    if (force->angle) delete force->angle;
    force->angle = saved_angle;
    force->angle_style = saved_angle_style;

    if (force->dihedral) delete force->dihedral;
    force->dihedral = saved_dihedral;
    force->dihedral_style = saved_dihedral_style;

    if (force->improper) delete force->improper;
    force->improper = saved_improper;
    force->improper_style = saved_improper_style;

    force->kspace = saved_kspace;
    force->kspace_style = saved_kspace_style;
  }

  // total time

  MPI_Barrier(world);

  if (comm->me == 0)
    utils::logmesg(lmp,"  read_data CPU = {:.3f} seconds\n",MPI_Wtime()-time1);
}

/* ----------------------------------------------------------------------
   read free-format header of data file
   1st line and blank lines are skipped
   non-blank lines are checked for header keywords and leading value is read
   header ends with EOF or non-blank line containing no header keyword
     if EOF, line is set to blank line
     else line has first keyword line for rest of file
   some logic differs if adding atoms
------------------------------------------------------------------------- */

void ReadData::header(int firstpass)
{
  int n;
  char *ptr;

  // initialize type counts by the "extra" numbers so they get counted
  // in case the corresponding "types" line is missing and thus the extra
  // value will not be processed.
  if (addflag == NONE) {
    atom->ntypes = extra_atom_types;
    atom->nbondtypes = extra_bond_types;
    atom->nangletypes = extra_angle_types;
    atom->ndihedraltypes = extra_dihedral_types;
    atom->nimpropertypes = extra_improper_types;
  }

  // customize for new sections

  const char *section_keywords[NSECTIONS] =
    {"Atoms","Velocities","Ellipsoids","Lines","Triangles","Bodies",
     "Bonds","Angles","Dihedrals","Impropers",
     "Masses","Pair Coeffs","PairIJ Coeffs","Bond Coeffs","Angle Coeffs",
     "Dihedral Coeffs","Improper Coeffs",
     "BondBond Coeffs","BondAngle Coeffs","MiddleBondTorsion Coeffs",
     "EndBondTorsion Coeffs","AngleTorsion Coeffs",
     "AngleAngleTorsion Coeffs","BondBond13 Coeffs","AngleAngle Coeffs",
     "Atom Type Labels","Bond Type Labels","Angle Type Labels",
     "Dihedral Type Labels","Improper Type Labels"};

  // skip 1st line of file

  if (me == 0) {
    char *eof = utils::fgets_trunc(line,MAXLINE,fp);
    if (eof == nullptr) error->one(FLERR,"Unexpected end of data file");
  }

  while (1) {

    // read a line and bcast length

    if (me == 0) {
      if (utils::fgets_trunc(line,MAXLINE,fp) == nullptr) n = 0;
      else n = strlen(line) + 1;
    }
    MPI_Bcast(&n,1,MPI_INT,0,world);

    // if n = 0 then end-of-file so return with blank line

    if (n == 0) {
      line[0] = '\0';
      return;
    }

    MPI_Bcast(line,n,MPI_CHAR,0,world);

    // trim anything from '#' onward
    // if line is blank, continue

    if ((ptr = strchr(line,'#'))) *ptr = '\0';
    if (strspn(line," \t\n\r") == strlen(line)) continue;

    // allow special fixes first chance to match and process the line
    // if fix matches, continue to next header line

    if (nfix) {
      for (n = 0; n < nfix; n++) {
        if (!fix_header[n]) continue;
        if (strstr(line,fix_header[n])) {
          modify->fix[fix_index[n]]->read_data_header(line);
          break;
        }
      }
      if (n < nfix) continue;
    }

    // search line for header keyword and set corresponding variable
    // customize for new header lines
    // check for triangles before angles so "triangles" not matched as "angles"
    int extra_flag_value = 0;
    int rv;

    if (utils::strmatch(line,"^\\s*\\d+\\s+atoms\\s")) {
      rv = sscanf(line,BIGINT_FORMAT,&natoms);
      if (rv != 1)
        error->all(FLERR,"Could not parse 'atoms' line in data file header");
      if (addflag == NONE) atom->natoms = natoms;
      else if (firstpass) atom->natoms += natoms;

    } else if (utils::strmatch(line,"^\\s*\\d+\\s+ellipsoids\\s")) {
      if (!avec_ellipsoid)
        error->all(FLERR,"No ellipsoids allowed with this atom style");
      rv = sscanf(line,BIGINT_FORMAT,&nellipsoids);
      if (rv != 1)
        error->all(FLERR,"Could not parse 'ellipsoids' line in data file header");
      if (addflag == NONE) atom->nellipsoids = nellipsoids;
      else if (firstpass) atom->nellipsoids += nellipsoids;

    } else if (utils::strmatch(line,"^\\s*\\d+\\s+lines\\s")) {
      if (!avec_line)
        error->all(FLERR,"No lines allowed with this atom style");
      rv =  sscanf(line,BIGINT_FORMAT,&nlines);
      if (rv != 1)
        error->all(FLERR,"Could not parse 'lines' line in data file header");
      if (addflag == NONE) atom->nlines = nlines;
      else if (firstpass) atom->nlines += nlines;

    } else if (utils::strmatch(line,"^\\s*\\d+\\s+triangles\\s")) {
      if (!avec_tri)
        error->all(FLERR,"No triangles allowed with this atom style");
      rv = sscanf(line,BIGINT_FORMAT,&ntris);
      if (rv != 1)
        error->all(FLERR,"Could not parse 'triangles' line in data file header");
      if (addflag == NONE) atom->ntris = ntris;
      else if (firstpass) atom->ntris += ntris;

    } else if (utils::strmatch(line,"^\\s*\\d+\\s+bodies\\s")) {
      if (!avec_body)
        error->all(FLERR,"No bodies allowed with this atom style");
      rv = sscanf(line,BIGINT_FORMAT,&nbodies);
      if (rv != 1)
        error->all(FLERR,"Could not parse 'bodies' line in data file header");
      if (addflag == NONE) atom->nbodies = nbodies;
      else if (firstpass) atom->nbodies += nbodies;

    } else if (utils::strmatch(line,"^\\s*\\d+\\s+bonds\\s")) {
      rv = sscanf(line,BIGINT_FORMAT,&nbonds);
      if (rv != 1)
        error->all(FLERR,"Could not parse 'bonds' line in data file header");
      if (addflag == NONE) atom->nbonds = nbonds;
      else if (firstpass) atom->nbonds += nbonds;

    } else if (utils::strmatch(line,"^\\s*\\d+\\s+angles\\s")) {
      rv = sscanf(line,BIGINT_FORMAT,&nangles);
      if (rv != 1)
        error->all(FLERR,"Could not parse 'angles' line in data file header");
      if (addflag == NONE) atom->nangles = nangles;
      else if (firstpass) atom->nangles += nangles;

    } else if (utils::strmatch(line,"^\\s*\\d+\\s+dihedrals\\s")) {
      rv = sscanf(line,BIGINT_FORMAT,&ndihedrals);
      if (rv != 1)
        error->all(FLERR,"Could not parse 'dihedrals' line in data file header");
      if (addflag == NONE) atom->ndihedrals = ndihedrals;
      else if (firstpass) atom->ndihedrals += ndihedrals;

    } else if (utils::strmatch(line,"^\\s*\\d+\\s+impropers\\s")) {
      rv = sscanf(line,BIGINT_FORMAT,&nimpropers);
      if (rv != 1)
        error->all(FLERR,"Could not parse 'impropers' line in data file header");
      if (addflag == NONE) atom->nimpropers = nimpropers;
      else if (firstpass) atom->nimpropers += nimpropers;

    // Atom class type settings are only set by first data file

    } else if (utils::strmatch(line,"^\\s*\\d+\\s+atom\\s+types\\s")) {
      rv = sscanf(line,"%d",&ntypes);
      if (rv != 1)
        error->all(FLERR,"Could not parse 'atom types' line "
                   "in data file header");
      if (addflag == NONE) atom->ntypes = ntypes + extra_atom_types;

    } else if (utils::strmatch(line,"\\s*\\d+\\s+bond\\s+types\\s")) {
      rv = sscanf(line,"%d",&nbondtypes);
      if (rv != 1)
        error->all(FLERR,"Could not parse 'bond types' line "
                   "in data file header");
      if (addflag == NONE) atom->nbondtypes = nbondtypes + extra_bond_types;

    } else if (utils::strmatch(line,"^\\s*\\d+\\s+angle\\s+types\\s")) {
      rv = sscanf(line,"%d",&nangletypes);
      if (rv != 1)
        error->all(FLERR,"Could not parse 'angle types' line "
                   "in data file header");
      if (addflag == NONE) atom->nangletypes = nangletypes + extra_angle_types;

    } else if (utils::strmatch(line,"^\\s*\\d+\\s+dihedral\\s+types\\s")) {
      rv = sscanf(line,"%d",&ndihedraltypes);
      if (rv != 1)
        error->all(FLERR,"Could not parse 'dihedral types' line "
                   "in data file header");
      if (addflag == NONE)
        atom->ndihedraltypes = ndihedraltypes + extra_dihedral_types;

    } else if (utils::strmatch(line,"^\\s*\\d+\\s+improper\\s+types\\s")) {
      rv = sscanf(line,"%d",&nimpropertypes);
      if (rv != 1)
        error->all(FLERR,"Could not parse 'improper types' line "
                   "in data file header");
      if (addflag == NONE)
        atom->nimpropertypes = nimpropertypes + extra_improper_types;

    // these settings only used by first data file
    // also, these are obsolescent. we parse them to maintain backward
    // compatibility, but the recommended way is to set them via keywords
    // in the LAMMPS input file. In case these flags are set in both,
    // the input and the data file, we use the larger of the two.

    } else if (strstr(line,"extra bond per atom")) {
      if (addflag == NONE) sscanf(line,"%d",&extra_flag_value);
      atom->extra_bond_per_atom = MAX(atom->extra_bond_per_atom,extra_flag_value);
    } else if (strstr(line,"extra angle per atom")) {
      if (addflag == NONE) sscanf(line,"%d",&extra_flag_value);
      atom->extra_angle_per_atom = MAX(atom->extra_angle_per_atom,extra_flag_value);
    } else if (strstr(line,"extra dihedral per atom")) {
      if (addflag == NONE) sscanf(line,"%d",&extra_flag_value);
      atom->extra_dihedral_per_atom = MAX(atom->extra_dihedral_per_atom,extra_flag_value);
    } else if (strstr(line,"extra improper per atom")) {
      if (addflag == NONE) sscanf(line,"%d",&extra_flag_value);
      atom->extra_improper_per_atom = MAX(atom->extra_improper_per_atom,extra_flag_value);
    } else if (strstr(line,"extra special per atom")) {
      if (addflag == NONE) sscanf(line,"%d",&extra_flag_value);
      force->special_extra = MAX(force->special_extra,extra_flag_value);

    // local copy of box info
    // so can treat differently for first vs subsequent data files

    } else if (utils::strmatch(line,"^\\s*\\f+\\s+\\f+\\s+xlo\\s+xhi\\s")) {
      rv = sscanf(line,"%lg %lg",&boxlo[0],&boxhi[0]);
      if (rv != 2)
        error->all(FLERR,"Could not parse 'xlo xhi' line in data file header");

    } else if (utils::strmatch(line,"^\\s*\\f+\\s+\\f+\\s+ylo\\s+yhi\\s")) {
      rv = sscanf(line,"%lg %lg",&boxlo[1],&boxhi[1]);
      if (rv != 2)
        error->all(FLERR,"Could not parse 'ylo yhi' line in data file header");

    } else if (utils::strmatch(line,"^\\s*\\f+\\s+\\f+\\s+zlo\\s+zhi\\s")) {
      rv = sscanf(line,"%lg %lg",&boxlo[2],&boxhi[2]);
      if (rv != 2)
        error->all(FLERR,"Could not parse 'zlo zhi' line in data file header");

    } else if (utils::strmatch(line,"^\\s*\\f+\\s+\\f+\\s+\\f+"
                               "\\s+xy\\s+xz\\s+yz\\s")) {
      triclinic = 1;
      rv = sscanf(line,"%lg %lg %lg",&xy,&xz,&yz);
      if (rv != 3)
        error->all(FLERR,"Could not parse 'xy xz yz' line in data file header");

    } else break;
  }

  // error check on total system size

  if (atom->natoms < 0 || atom->natoms >= MAXBIGINT ||
      atom->nellipsoids < 0 || atom->nellipsoids >= MAXBIGINT ||
      atom->nlines < 0 || atom->nlines >= MAXBIGINT ||
      atom->ntris < 0 || atom->ntris >= MAXBIGINT ||
      atom->nbodies < 0 || atom->nbodies >= MAXBIGINT ||
      atom->nbonds < 0 || atom->nbonds >= MAXBIGINT ||
      atom->nangles < 0 || atom->nangles >= MAXBIGINT ||
      atom->ndihedrals < 0 || atom->ndihedrals >= MAXBIGINT ||
      atom->nimpropers < 0 || atom->nimpropers >= MAXBIGINT)
    error->all(FLERR,"System in data file is too big");

  // check that exiting string is a valid section keyword

  parse_keyword(1);
  for (n = 0; n < NSECTIONS; n++)
    if (strcmp(keyword,section_keywords[n]) == 0) break;
  if (n == NSECTIONS)
    error->all(FLERR,"Unknown identifier in data file: {}",keyword);

  // error checks on header values
  // must be consistent with atom style and other header values

  if ((atom->nbonds || atom->nbondtypes) &&
      atom->avec->bonds_allow == 0)
    error->all(FLERR,"No bonds allowed with this atom style");
  if ((atom->nangles || atom->nangletypes) &&
      atom->avec->angles_allow == 0)
    error->all(FLERR,"No angles allowed with this atom style");
  if ((atom->ndihedrals || atom->ndihedraltypes) &&
      atom->avec->dihedrals_allow == 0)
    error->all(FLERR,"No dihedrals allowed with this atom style");
  if ((atom->nimpropers || atom->nimpropertypes) &&
      atom->avec->impropers_allow == 0)
    error->all(FLERR,"No impropers allowed with this atom style");

  if (atom->nbonds > 0 && atom->nbondtypes <= 0)
    error->all(FLERR,"Bonds defined but no bond types");
  if (atom->nangles > 0 && atom->nangletypes <= 0)
    error->all(FLERR,"Angles defined but no angle types");
  if (atom->ndihedrals > 0 && atom->ndihedraltypes <= 0)
    error->all(FLERR,"Dihedrals defined but no dihedral types");
  if (atom->nimpropers > 0 && atom->nimpropertypes <= 0)
    error->all(FLERR,"Impropers defined but no improper types");

  if (atom->molecular == Atom::TEMPLATE) {
    if (atom->nbonds || atom->nangles || atom->ndihedrals || atom->nimpropers)
      error->all(FLERR,"No molecule topology allowed with atom style template");
  }
}

/* ----------------------------------------------------------------------
   read all atoms
------------------------------------------------------------------------- */

void ReadData::atoms()
{
  int nchunk,eof;

  if (me == 0) utils::logmesg(lmp,"  reading atoms ...\n");

  bigint nread = 0;

  while (nread < natoms) {
    nchunk = MIN(natoms-nread,CHUNK);
    eof = utils::read_lines_from_file(fp,nchunk,MAXLINE,buffer,me,world);
    if (eof) error->all(FLERR,"Unexpected end of data file");
    if (tlabelflag && !lmap->is_complete(Atom::ATOM))
      error->all(FLERR,"Label map is incomplete. "
                 "All types must be assigned a type label.");
    atom->data_atoms(nchunk,buffer,id_offset,mol_offset,toffset,
                     shiftflag,shift,tlabelflag,lmap->lmap2lmap.atom);
    nread += nchunk;
  }

  // check that all atoms were assigned correctly

  bigint n = atom->nlocal;
  bigint sum;
  MPI_Allreduce(&n,&sum,1,MPI_LMP_BIGINT,MPI_SUM,world);
  bigint nassign = sum - (atom->natoms - natoms);

  if (me == 0) utils::logmesg(lmp,"  {} atoms\n",nassign);

  if (sum != atom->natoms)
    error->all(FLERR,"Did not assign all atoms correctly");

  // check that atom IDs are valid

  atom->tag_check();

  // check that bonus data has been reserved as needed

  atom->bonus_check();

  // create global mapping of atoms

  if (atom->map_style != Atom::MAP_NONE) {
    atom->map_init();
    atom->map_set();
  }
}

/* ----------------------------------------------------------------------
   read all velocities
   to find atoms, must build atom map if not a molecular system
------------------------------------------------------------------------- */

void ReadData::velocities()
{
  int nchunk,eof;

  if (me == 0) utils::logmesg(lmp,"  reading velocities ...\n");

  int mapflag = 0;
  if (atom->map_style == Atom::MAP_NONE) {
    mapflag = 1;
    atom->map_init();
    atom->map_set();
  }

  bigint nread = 0;

  while (nread < natoms) {
    nchunk = MIN(natoms-nread,CHUNK);
    eof = utils::read_lines_from_file(fp,nchunk,MAXLINE,buffer,me,world);
    if (eof) error->all(FLERR,"Unexpected end of data file");
    atom->data_vels(nchunk,buffer,id_offset);
    nread += nchunk;
  }

  if (mapflag) {
    atom->map_delete();
    atom->map_style = Atom::MAP_NONE;
  }

  if (me == 0) utils::logmesg(lmp,"  {} velocities\n",natoms);
}

/* ----------------------------------------------------------------------
   scan or read all bonds
------------------------------------------------------------------------- */

void ReadData::bonds(int firstpass)
{
  int nchunk,eof;

  if (me == 0) {
    if (firstpass) utils::logmesg(lmp,"  scanning bonds ...\n");
    else utils::logmesg(lmp,"  reading bonds ...\n");
  }

  // allocate count if firstpass

  int nlocal = atom->nlocal;
  int *count = nullptr;
  if (firstpass) {
    memory->create(count,nlocal,"read_data:count");
    memset(count,0,nlocal*sizeof(int));
  }

  // read and process bonds

  bigint nread = 0;

  while (nread < nbonds) {
    nchunk = MIN(nbonds-nread,CHUNK);
    eof = utils::read_lines_from_file(fp,nchunk,MAXLINE,buffer,me,world);
    if (eof) error->all(FLERR,"Unexpected end of data file");
    if (blabelflag && !lmap->is_complete(Atom::BOND))
      error->all(FLERR,"Label map is incomplete. "
                 "All types must be assigned a type label.");
    atom->data_bonds(nchunk,buffer,count,id_offset,boffset,
                     blabelflag,lmap->lmap2lmap.bond);
    nread += nchunk;
  }

  // if firstpass: tally max bond/atom and return
  // if addflag = NONE, store max bond/atom with extra
  // else just check actual max does not exceed existing max

  if (firstpass) {
    int max = 0;
    for (int i = nlocal_previous; i < nlocal; i++) max = MAX(max,count[i]);
    int maxall;
    MPI_Allreduce(&max,&maxall,1,MPI_INT,MPI_MAX,world);
    if (addflag == NONE) maxall += atom->extra_bond_per_atom;

    if (me == 0)
      utils::logmesg(lmp,"  {} = max bonds/atom\n",maxall);

    if (addflag != NONE) {
      if (maxall > atom->bond_per_atom)
        error->all(FLERR,"Subsequent read data induced "
                   "too many bonds per atom");
    } else atom->bond_per_atom = maxall;

    memory->destroy(count);
    return;
  }

  // if 2nd pass: check that bonds were assigned correctly

  bigint n = 0;
  for (int i = nlocal_previous; i < nlocal; i++) n += atom->num_bond[i];
  bigint sum;
  MPI_Allreduce(&n,&sum,1,MPI_LMP_BIGINT,MPI_SUM,world);
  int factor = 1;
  if (!force->newton_bond) factor = 2;

  if (me == 0)
    utils::logmesg(lmp,"  {} bonds\n",sum/factor);

  if (sum != factor*nbonds)
    error->all(FLERR,"Bonds assigned incorrectly");
}

/* ----------------------------------------------------------------------
   scan or read all angles
------------------------------------------------------------------------- */

void ReadData::angles(int firstpass)
{
  int nchunk,eof;

  if (me == 0) {
    if (firstpass) utils::logmesg(lmp,"  scanning angles ...\n");
    else utils::logmesg(lmp,"  reading angles ...\n");
  }

  // allocate count if firstpass

  int nlocal = atom->nlocal;
  int *count = nullptr;
  if (firstpass) {
    memory->create(count,nlocal,"read_data:count");
    memset(count,0,nlocal*sizeof(int));
  }

  // read and process angles

  bigint nread = 0;

  while (nread < nangles) {
    nchunk = MIN(nangles-nread,CHUNK);
    eof = utils::read_lines_from_file(fp,nchunk,MAXLINE,buffer,me,world);
    if (eof) error->all(FLERR,"Unexpected end of data file");
    if (alabelflag && !lmap->is_complete(Atom::ANGLE))
      error->all(FLERR,"Label map is incomplete. "
                 "All types must be assigned a type label.");
    atom->data_angles(nchunk,buffer,count,id_offset,aoffset,
                      alabelflag,lmap->lmap2lmap.angle);
    nread += nchunk;
  }

  // if firstpass: tally max angle/atom and return
  // if addflag = NONE, store max angle/atom with extra
  // else just check actual max does not exceed existing max

  if (firstpass) {
    int max = 0;
    for (int i = nlocal_previous; i < nlocal; i++) max = MAX(max,count[i]);
    int maxall;
    MPI_Allreduce(&max,&maxall,1,MPI_INT,MPI_MAX,world);
    if (addflag == NONE) maxall += atom->extra_angle_per_atom;

    if (me == 0)
      utils::logmesg(lmp,"  {} = max angles/atom\n",maxall);

    if (addflag != NONE) {
      if (maxall > atom->angle_per_atom)
        error->all(FLERR,"Subsequent read data induced "
                   "too many angles per atom");
    } else atom->angle_per_atom = maxall;

    memory->destroy(count);
    return;
  }

  // if 2nd pass: check that angles were assigned correctly

  bigint n = 0;
  for (int i = nlocal_previous; i < nlocal; i++) n += atom->num_angle[i];
  bigint sum;
  MPI_Allreduce(&n,&sum,1,MPI_LMP_BIGINT,MPI_SUM,world);
  int factor = 1;
  if (!force->newton_bond) factor = 3;

  if (me == 0)
    utils::logmesg(lmp,"  {} angles\n",sum/factor);

  if (sum != factor*nangles)
    error->all(FLERR,"Angles assigned incorrectly");
}

/* ----------------------------------------------------------------------
   scan or read all dihedrals
------------------------------------------------------------------------- */

void ReadData::dihedrals(int firstpass)
{
  int nchunk,eof;

  if (me == 0) {
    if (firstpass) utils::logmesg(lmp,"  scanning dihedrals ...\n");
    else utils::logmesg(lmp,"  reading dihedrals ...\n");
  }

  // allocate count if firstpass

  int nlocal = atom->nlocal;
  int *count = nullptr;
  if (firstpass) {
    memory->create(count,nlocal,"read_data:count");
    memset(count,0,nlocal*sizeof(int));
  }

  // read and process dihedrals

  bigint nread = 0;

  while (nread < ndihedrals) {
    nchunk = MIN(ndihedrals-nread,CHUNK);
    eof = utils::read_lines_from_file(fp,nchunk,MAXLINE,buffer,me,world);
    if (eof) error->all(FLERR,"Unexpected end of data file");
    if (dlabelflag && !lmap->is_complete(Atom::DIHEDRAL))
      error->all(FLERR,"Label map is incomplete. "
                 "All types must be assigned a type label.");
    atom->data_dihedrals(nchunk,buffer,count,id_offset,doffset,
                         dlabelflag,lmap->lmap2lmap.dihedral);
    nread += nchunk;
  }

  // if firstpass: tally max dihedral/atom and return
  // if addflag = NONE, store max dihedral/atom with extra
  // else just check actual max does not exceed existing max

  if (firstpass) {
    int max = 0;
    for (int i = nlocal_previous; i < nlocal; i++) max = MAX(max,count[i]);
    int maxall;
    MPI_Allreduce(&max,&maxall,1,MPI_INT,MPI_MAX,world);
    if (addflag == NONE) maxall += atom->extra_dihedral_per_atom;

    if (me == 0)
      utils::logmesg(lmp,"  {} = max dihedrals/atom\n",maxall);

    if (addflag != NONE) {
      if (maxall > atom->dihedral_per_atom)
        error->all(FLERR,"Subsequent read data induced "
                   "too many dihedrals per atom");
    } else atom->dihedral_per_atom = maxall;

    memory->destroy(count);
    return;
  }

  // if 2nd pass: check that dihedrals were assigned correctly

  bigint n = 0;
  for (int i = nlocal_previous; i < nlocal; i++) n += atom->num_dihedral[i];
  bigint sum;
  MPI_Allreduce(&n,&sum,1,MPI_LMP_BIGINT,MPI_SUM,world);
  int factor = 1;
  if (!force->newton_bond) factor = 4;

  if (me == 0)
    utils::logmesg(lmp,"  {} dihedrals\n",sum/factor);

  if (sum != factor*ndihedrals)
    error->all(FLERR,"Dihedrals assigned incorrectly");
}

/* ----------------------------------------------------------------------
   scan or read all impropers
------------------------------------------------------------------------- */

void ReadData::impropers(int firstpass)
{
  int nchunk,eof;

  if (me == 0) {
    if (firstpass) utils::logmesg(lmp,"  scanning impropers ...\n");
    else utils::logmesg(lmp,"  reading impropers ...\n");
  }

  // allocate count if firstpass

  int nlocal = atom->nlocal;
  int *count = nullptr;
  if (firstpass) {
    memory->create(count,nlocal,"read_data:count");
    memset(count,0,nlocal*sizeof(int));
  }

  // read and process impropers

  bigint nread = 0;

  while (nread < nimpropers) {
    nchunk = MIN(nimpropers-nread,CHUNK);
    eof = utils::read_lines_from_file(fp,nchunk,MAXLINE,buffer,me,world);
    if (eof) error->all(FLERR,"Unexpected end of data file");
    if (ilabelflag && !lmap->is_complete(Atom::IMPROPER))
      error->all(FLERR,"Label map is incomplete. "
                 "All types must be assigned a type label.");
    atom->data_impropers(nchunk,buffer,count,id_offset,ioffset,
                         ilabelflag,lmap->lmap2lmap.improper);
    nread += nchunk;
  }

  // if firstpass: tally max improper/atom and return
  // if addflag = NONE, store max improper/atom
  // else just check it does not exceed existing max

  if (firstpass) {
    int max = 0;
    for (int i = nlocal_previous; i < nlocal; i++) max = MAX(max,count[i]);
    int maxall;
    MPI_Allreduce(&max,&maxall,1,MPI_INT,MPI_MAX,world);
    if (addflag == NONE) maxall += atom->extra_improper_per_atom;

    if (me == 0)
      utils::logmesg(lmp,"  {} = max impropers/atom\n",maxall);

    if (addflag != NONE) {
      if (maxall > atom->improper_per_atom)
        error->all(FLERR,"Subsequent read data induced "
                   "too many impropers per atom");
    } else atom->improper_per_atom = maxall;

    memory->destroy(count);
    return;
  }

  // if 2nd pass: check that impropers were assigned correctly

  bigint n = 0;
  for (int i = nlocal_previous; i < nlocal; i++) n += atom->num_improper[i];
  bigint sum;
  MPI_Allreduce(&n,&sum,1,MPI_LMP_BIGINT,MPI_SUM,world);
  int factor = 1;
  if (!force->newton_bond) factor = 4;

  if (me == 0)
    utils::logmesg(lmp,"  {} impropers\n",sum/factor);

  if (sum != factor*nimpropers)
    error->all(FLERR,"Impropers assigned incorrectly");
}

/* ----------------------------------------------------------------------
   read all bonus data
   to find atoms, must build atom map if not a molecular system
------------------------------------------------------------------------- */

void ReadData::bonus(bigint nbonus, AtomVec *ptr, const char *type)
{
  int nchunk,eof;

  int mapflag = 0;
  if (atom->map_style == Atom::MAP_NONE) {
    mapflag = 1;
    atom->map_init();
    atom->map_set();
  }

  bigint nread = 0;
  bigint natoms = nbonus;

  while (nread < natoms) {
    nchunk = MIN(natoms-nread,CHUNK);
    eof = utils::read_lines_from_file(fp,nchunk,MAXLINE,buffer,me,world);
    if (eof) error->all(FLERR,"Unexpected end of data file");
    atom->data_bonus(nchunk,buffer,ptr,id_offset);
    nread += nchunk;
  }

  if (mapflag) {
    atom->map_delete();
    atom->map_style = Atom::MAP_NONE;
  }

  if (me == 0)
    utils::logmesg(lmp,"  {} {}\n",natoms,type);
}

/* ----------------------------------------------------------------------
   read all body data
   variable amount of info per body, described by ninteger and ndouble
   to find atoms, must build atom map if not a molecular system
   if not firstpass, just read past data, but no processing of data
------------------------------------------------------------------------- */

void ReadData::bodies(int firstpass, AtomVec *ptr)
{
  int m,nchunk,nline,nmax,ninteger,ndouble,nword,ncount,onebody,tmp,rv;
  char *eof;

  int mapflag = 0;
  if (atom->map_style == Atom::MAP_NONE && firstpass) {
    mapflag = 1;
    atom->map_init();
    atom->map_set();
  }

  // nmax = max # of bodies to read in this chunk
  // nchunk = actual # read

  bigint nread = 0;
  bigint natoms = nbodies;

  while (nread < natoms) {
    if (natoms-nread > CHUNK) nmax = CHUNK;
    else nmax = natoms-nread;

    if (me == 0) {
      nchunk = 0;
      nline = 0;
      m = 0;

      while (nchunk < nmax && nline <= CHUNK-MAXBODY) {
        eof = utils::fgets_trunc(&buffer[m],MAXLINE,fp);
        if (eof == nullptr) error->one(FLERR,"Unexpected end of data file");
        rv = sscanf(&buffer[m],"%d %d %d",&tmp,&ninteger,&ndouble);
        if (rv != 3)
          error->one(FLERR,"Incorrect format in Bodies section of data file");
        m += strlen(&buffer[m]);

        // read lines one at a time into buffer and count words
        // count to ninteger and ndouble until have enough lines

        onebody = 0;

        nword = 0;
        while (nword < ninteger) {
          eof = utils::fgets_trunc(&buffer[m],MAXLINE,fp);
          if (eof == nullptr) error->one(FLERR,"Unexpected end of data file");
          ncount = utils::trim_and_count_words(&buffer[m]);
          if (ncount == 0)
            error->one(FLERR,"Too few values in body lines in data file");
          nword += ncount;
          m += strlen(&buffer[m]);
          onebody++;
        }
        if (nword > ninteger)
          error->one(FLERR,"Too many values in body lines in data file");

        nword = 0;
        while (nword < ndouble) {
          eof = utils::fgets_trunc(&buffer[m],MAXLINE,fp);
          if (eof == nullptr) error->one(FLERR,"Unexpected end of data file");
          ncount = utils::trim_and_count_words(&buffer[m]);
          if (ncount == 0)
            error->one(FLERR,"Too few values in body lines in data file");
          nword += ncount;
          m += strlen(&buffer[m]);
          onebody++;
        }
        if (nword > ndouble)
          error->one(FLERR,"Too many values in body lines in data file");

        if (onebody+1 > MAXBODY)
          error->one(FLERR,
                     "Too many lines in one body in data file - boost MAXBODY");

        nchunk++;
        nline += onebody+1;
      }

      if (buffer[m-1] != '\n') strcpy(&buffer[m++],"\n");
      m++;
    }

    MPI_Bcast(&nchunk,1,MPI_INT,0,world);
    MPI_Bcast(&m,1,MPI_INT,0,world);
    MPI_Bcast(buffer,m,MPI_CHAR,0,world);

    if (firstpass) atom->data_bodies(nchunk,buffer,ptr,id_offset);
    nread += nchunk;
  }

  if (mapflag && firstpass) {
    atom->map_delete();
    atom->map_style = Atom::MAP_NONE;
  }

  if (me == 0 && firstpass)
    utils::logmesg(lmp,"  {} bodies\n",natoms);
}

/* ---------------------------------------------------------------------- */

void ReadData::mass()
{
  settypeflag = 1;
  char *next;
  char *buf = new char[ntypes*MAXLINE];

  int eof = utils::read_lines_from_file(fp,ntypes,MAXLINE,buf,me,world);
  if (eof) error->all(FLERR,"Unexpected end of data file");
  if (tlabelflag && !lmap->is_complete(Atom::ATOM))
    error->all(FLERR,"Label map is incomplete. "
               "All types must be assigned a type label.");

  char *original = buf;
  for (int i = 0; i < ntypes; i++) {
    next = strchr(buf,'\n');
    *next = '\0';
    atom->set_mass(FLERR,buf,toffset,tlabelflag,lmap->lmap2lmap.atom);
    buf = next + 1;
  }
  delete [] original;
}

/* ---------------------------------------------------------------------- */

void ReadData::paircoeffs()
{
  char *next;
  char *buf = new char[ntypes*MAXLINE];

  int eof = utils::read_lines_from_file(fp,ntypes,MAXLINE,buf,me,world);
  if (eof) error->all(FLERR,"Unexpected end of data file");

  if (tlabelflag && !lmap->is_complete(Atom::ATOM))
    error->all(FLERR,"Label map is incomplete. "
               "All types must be assigned a type label.");

  char *original = buf;
  for (int i = 0; i < ntypes; i++) {
    next = strchr(buf,'\n');
    *next = '\0';
    parse_coeffs(buf,nullptr,1,2,toffset,tlabelflag,
                 lmap->lmap2lmap.atom);
    if (ncoeffarg == 0)
      error->all(FLERR,"Unexpected empty line in PairCoeffs section");
    force->pair->coeff(ncoeffarg,coeffarg);
    buf = next + 1;
  }
  delete [] original;
}

/* ---------------------------------------------------------------------- */

void ReadData::pairIJcoeffs()
{
  int i,j;
  char *next;

  int nsq = ntypes * (ntypes+1) / 2;
  char *buf = new char[nsq * MAXLINE];

  int eof = utils::read_lines_from_file(fp,nsq,MAXLINE,buf,me,world);
  if (eof) error->all(FLERR,"Unexpected end of data file");

  if (tlabelflag && !lmap->is_complete(Atom::ATOM))
    error->all(FLERR,"Label map is incomplete. "
               "All types must be assigned a type label.");

  char *original = buf;
  for (i = 0; i < ntypes; i++)
    for (j = i; j < ntypes; j++) {
      next = strchr(buf,'\n');
      *next = '\0';
      parse_coeffs(buf,nullptr,0,2,toffset,tlabelflag,
                   lmap->lmap2lmap.atom);
      if (ncoeffarg == 0)
        error->all(FLERR,"Unexpected empty line in PairCoeffs section");
      force->pair->coeff(ncoeffarg,coeffarg);
      buf = next + 1;
    }
  delete [] original;
}

/* ---------------------------------------------------------------------- */

void ReadData::bondcoeffs()
{
  if (!nbondtypes) return;

  char *next;
  char *buf = new char[nbondtypes*MAXLINE];

  int eof = utils::read_lines_from_file(fp,nbondtypes,MAXLINE,buf,me,world);
  if (eof) error->all(FLERR,"Unexpected end of data file");

  if (blabelflag && !lmap->is_complete(Atom::BOND))
    error->all(FLERR,"Label map is incomplete. "
               "All types must be assigned a type label.");

  char *original = buf;
  for (int i = 0; i < nbondtypes; i++) {
    next = strchr(buf,'\n');
    *next = '\0';
    parse_coeffs(buf,nullptr,0,1,boffset,blabelflag,lmap->lmap2lmap.bond);
    if (ncoeffarg == 0)
      error->all(FLERR,"Unexpected empty line in BondCoeffs section");
    force->bond->coeff(ncoeffarg,coeffarg);
    buf = next + 1;
  }
  delete [] original;
}

/* ---------------------------------------------------------------------- */

void ReadData::anglecoeffs(int which)
{
  if (!nangletypes) return;

  char *next;
  char *buf = new char[nangletypes*MAXLINE];

  int eof = utils::read_lines_from_file(fp,nangletypes,MAXLINE,buf,me,world);
  if (eof) error->all(FLERR,"Unexpected end of data file");

  if (alabelflag && !lmap->is_complete(Atom::ANGLE))
    error->all(FLERR,"Label map is incomplete. "
               "All types must be assigned a type label.");

  char *original = buf;
  for (int i = 0; i < nangletypes; i++) {
    next = strchr(buf,'\n');
    *next = '\0';
    if (which == 0) parse_coeffs(buf,nullptr,0,1,aoffset,alabelflag,
                                 lmap->lmap2lmap.angle);
    else if (which == 1) parse_coeffs(buf,"bb",0,1,aoffset,alabelflag,
                                      lmap->lmap2lmap.angle);
    else if (which == 2) parse_coeffs(buf,"ba",0,1,aoffset,alabelflag,
                                      lmap->lmap2lmap.angle);
    if (ncoeffarg == 0) error->all(FLERR,"Unexpected empty line in AngleCoeffs section");
    force->angle->coeff(ncoeffarg,coeffarg);
    buf = next + 1;
  }
  delete [] original;
}

/* ---------------------------------------------------------------------- */

void ReadData::dihedralcoeffs(int which)
{
  if (!ndihedraltypes) return;

  char *next;
  char *buf = new char[ndihedraltypes*MAXLINE];

  int eof = utils::read_lines_from_file(fp,ndihedraltypes,MAXLINE,buf,me,world);
  if (eof) error->all(FLERR,"Unexpected end of data file");

  if (dlabelflag && !lmap->is_complete(Atom::DIHEDRAL))
    error->all(FLERR,"Label map is incomplete. "
               "All types must be assigned a type label.");

  char *original = buf;
  for (int i = 0; i < ndihedraltypes; i++) {
    next = strchr(buf,'\n');
    *next = '\0';
    if (which == 0) parse_coeffs(buf,nullptr,0,1,doffset,dlabelflag,
                                 lmap->lmap2lmap.dihedral);
    else if (which == 1) parse_coeffs(buf,"mbt",0,1,doffset,dlabelflag,
                                      lmap->lmap2lmap.dihedral);
    else if (which == 2) parse_coeffs(buf,"ebt",0,1,doffset,dlabelflag,
                                      lmap->lmap2lmap.dihedral);
    else if (which == 3) parse_coeffs(buf,"at",0,1,doffset,dlabelflag,
                                      lmap->lmap2lmap.dihedral);
    else if (which == 4) parse_coeffs(buf,"aat",0,1,doffset,dlabelflag,
                                      lmap->lmap2lmap.dihedral);
    else if (which == 5) parse_coeffs(buf,"bb13",0,1,doffset,dlabelflag,
                                      lmap->lmap2lmap.dihedral);
    if (ncoeffarg == 0)
      error->all(FLERR,"Unexpected empty line in DihedralCoeffs section");
    force->dihedral->coeff(ncoeffarg,coeffarg);
    buf = next + 1;
  }
  delete [] original;
}

/* ---------------------------------------------------------------------- */

void ReadData::impropercoeffs(int which)
{
  if (!nimpropertypes) return;

  char *next;
  char *buf = new char[nimpropertypes*MAXLINE];

  int eof = utils::read_lines_from_file(fp,nimpropertypes,MAXLINE,buf,me,world);
  if (eof) error->all(FLERR,"Unexpected end of data file");

  if (ilabelflag && !lmap->is_complete(Atom::IMPROPER))
    error->all(FLERR,"Label map is incomplete. "
               "All types must be assigned a type label.");

  char *original = buf;
  for (int i = 0; i < nimpropertypes; i++) {
    next = strchr(buf,'\n');
    *next = '\0';
    if (which == 0) parse_coeffs(buf,nullptr,0,1,ioffset,ilabelflag,
                                 lmap->lmap2lmap.improper);
    else if (which == 1) parse_coeffs(buf,"aa",0,1,ioffset,ilabelflag,
                                      lmap->lmap2lmap.improper);
    if (ncoeffarg == 0) error->all(FLERR,"Unexpected empty line in ImproperCoeffs section");
    force->improper->coeff(ncoeffarg,coeffarg);
    buf = next + 1;
  }
  delete [] original;
}

/* ---------------------------------------------------------------------- */

void ReadData::typelabels(std::vector<std::string> &mytypelabel, int myntypes, int mode)
{
  if (settypeflag) error->all(FLERR,"Must read Type Labels before any section involving types");
  char *next;
  char *buf = new char[myntypes*MAXLINE];

  if (!atom->labelmapflag) atom->add_label_map();

  int eof = utils::read_lines_from_file(fp,myntypes,MAXLINE,buf,me,world);
  if (eof) error->all(FLERR,"Unexpected end of data file");

  char *typelabel = new char[MAXLINE];
  for (int i = 0; i < myntypes; i++) {
    next = strchr(buf,'\n');
    *next = '\0';
    int rv = sscanf(buf,"%*d %s",typelabel);
    if (rv != 1) error->all(FLERR,"Invalid data file section: Type Labels");
    if (isdigit(typelabel[0])) error->all(FLERR,"Type labels cannot start with a number");
    mytypelabel[i] = typelabel;
    buf = next + 1;
  }
  delete [] typelabel;

  // merge this read_data label map to atom class
  // determine mapping to let labels override numeric types
  // valid operations for first or subsequent data files

  atom->lmaps[0]->merge_lmap(lmap,mode);
  lmap->create_lmap2lmap(atom->lmaps[0],mode);
}

/* ----------------------------------------------------------------------
   read fix section, pass lines to fix to process
   n = index of fix
------------------------------------------------------------------------- */

void ReadData::fix(int ifix, char *keyword)
{
  int nchunk,eof;

  bigint nline = modify->fix[ifix]->read_data_skip_lines(keyword);

  bigint nread = 0;
  while (nread < nline) {
    nchunk = MIN(nline-nread,CHUNK);
    eof = utils::read_lines_from_file(fp,nchunk,MAXLINE,buffer,me,world);
    if (eof) error->all(FLERR,"Unexpected end of data file");
    modify->fix[ifix]->read_data_section(keyword,nchunk,buffer,id_offset);
    nread += nchunk;
  }
}

/* ----------------------------------------------------------------------
   reallocate the count vector from cmax to amax+1 and return new length
   zero new locations
------------------------------------------------------------------------- */

int ReadData::reallocate(int **pcount, int cmax, int amax)
{
  int *count = *pcount;
  memory->grow(count,amax+1,"read_data:count");
  for (int i = cmax; i <= amax; i++) count[i] = 0;
  *pcount = count;
  return amax+1;
}

/* ----------------------------------------------------------------------
   proc 0 opens data file
   test if gzipped
------------------------------------------------------------------------- */

void ReadData::open(char *file)
{
  if (utils::strmatch(file,"\\.gz$")) {
    compressed = 1;

#ifdef LAMMPS_GZIP
    auto gunzip = fmt::format("gzip -c -d {}",file);

#ifdef _WIN32
    fp = _popen(gunzip.c_str(),"rb");
#else
    fp = popen(gunzip.c_str(),"r");
#endif

#else
    error->one(FLERR,"Cannot open gzipped file without gzip support");
#endif
  } else {
    compressed = 0;
    fp = fopen(file,"r");
  }

  if (fp == nullptr)
    error->one(FLERR,"Cannot open file {}: {}",
                                 file, utils::getsyserror());
}

/* ----------------------------------------------------------------------
   grab next keyword
   read lines until one is non-blank
   keyword is all text on line w/out leading & trailing white space
   optional style can be appended after comment char '#'
   read one additional line (assumed blank)
   if any read hits EOF, set keyword to empty
   if first = 1, line variable holds non-blank line that ended header
------------------------------------------------------------------------- */

void ReadData::parse_keyword(int first)
{
  int eof = 0;
  int done = 0;

  // proc 0 reads upto non-blank line plus 1 following line
  // eof is set to 1 if any read hits end-of-file

  if (me == 0) {
    if (!first) {
      if (utils::fgets_trunc(line,MAXLINE,fp) == nullptr) eof = 1;
    }
    while (eof == 0 && done == 0) {
      int blank = strspn(line," \t\n\r");
      if ((blank == (int)strlen(line)) || (line[blank] == '#')) {
        if (utils::fgets_trunc(line,MAXLINE,fp) == nullptr) eof = 1;
      } else done = 1;
    }
    if (utils::fgets_trunc(buffer,MAXLINE,fp) == nullptr) {
      eof = 1;
      buffer[0] = '\0';
    }
  }

  // if eof, set keyword empty and return

  MPI_Bcast(&eof,1,MPI_INT,0,world);
  if (eof) {
    keyword[0] = '\0';
    return;
  }

  // bcast keyword line to all procs

  int n;
  if (me == 0) n = strlen(line) + 1;
  MPI_Bcast(&n,1,MPI_INT,0,world);
  MPI_Bcast(line,n,MPI_CHAR,0,world);

  // store optional "style" following comment char '#' after keyword

  char *ptr;
  if ((ptr = strchr(line,'#'))) {
    *ptr++ = '\0';
    while (*ptr == ' ' || *ptr == '\t') ptr++;
    int stop = strlen(ptr) - 1;
    while (ptr[stop] == ' ' || ptr[stop] == '\t'
           || ptr[stop] == '\n' || ptr[stop] == '\r') stop--;
    ptr[stop+1] = '\0';
    strcpy(style,ptr);
  } else style[0] = '\0';

  // copy non-whitespace portion of line into keyword

  int start = strspn(line," \t\n\r");
  int stop = strlen(line) - 1;
  while (line[stop] == ' ' || line[stop] == '\t'
         || line[stop] == '\n' || line[stop] == '\r') stop--;
  line[stop+1] = '\0';
  strcpy(keyword,&line[start]);
}

/* ----------------------------------------------------------------------
   proc 0 reads N lines from file
   could be skipping Natoms lines, so use bigints
------------------------------------------------------------------------- */

void ReadData::skip_lines(bigint n)
{
  if (me) return;
  if (n <= 0) return;
  char *eof = nullptr;
  for (bigint i = 0; i < n; i++) eof = utils::fgets_trunc(line,MAXLINE,fp);
  if (eof == nullptr) error->one(FLERR,"Unexpected end of data file");
}

/* ----------------------------------------------------------------------
   parse a line of coeffs into words, storing them in ncoeffarg,coeffarg
   trim anything from '#' onward
   word strings remain in line, are not copied
   if addstr != nullptr, add addstr as extra arg for class2 angle/dihedral/improper
     if 2nd word starts with letter, then is hybrid style, add addstr after it
     else add addstr before 2nd word
   if dupflag, duplicate 1st word, so pair_coeff "2" becomes "2 2"
   if noffset, add offset to first noffset args, which are atom/bond/etc types
   if labelflag, use ilabel to find the correct remapping of numeric type
------------------------------------------------------------------------- */

void ReadData::parse_coeffs(char *line, const char *addstr, int dupflag,
                            int noffset, int offset, int labelmode, int *ilabel)
{
  settypeflag = 1;
  char *ptr;
  if ((ptr = strchr(line,'#'))) *ptr = '\0';

  ncoeffarg = 0;
  char *word = line;
  char *end = line + strlen(line)+1;

  while (word < end) {
    word += strspn(word," \t\r\n\f");
    word[strcspn(word," \t\r\n\f")] = '\0';
    if (strlen(word) == 0) break;
    if (ncoeffarg == maxcoeffarg) {
      maxcoeffarg += DELTA;
      coeffarg = (char **)
        memory->srealloc(coeffarg,maxcoeffarg*sizeof(char *),"read_data:coeffarg");
    }
    if (addstr && ncoeffarg == 1 && !islower(word[0])) coeffarg[ncoeffarg++] = (char *) addstr;
    coeffarg[ncoeffarg++] = word;
    if (addstr && ncoeffarg == 2 && islower(word[0])) coeffarg[ncoeffarg++] = (char *) addstr;
    if (dupflag && ncoeffarg == 1) coeffarg[ncoeffarg++] = word;
    word += strlen(word)+1;
  }

  // to avoid segfaults on empty lines

  if (ncoeffarg == 0) return;

  if (noffset) {
    int value = utils::inumeric(FLERR,coeffarg[0],false,lmp);
    if (labelmode) value = ilabel[value-1];
    sprintf(argoffset1,"%d",value+offset);
    coeffarg[0] = argoffset1;
    if (noffset == 2) {
      value = utils::inumeric(FLERR,coeffarg[1],false,lmp);
      if (labelmode) value = ilabel[value-1];
      sprintf(argoffset2,"%d",value+offset);
      coeffarg[1] = argoffset2;
    }
  }
}

/* ----------------------------------------------------------------------
   compare two style strings if they both exist
   one = comment in data file section, two = currently-defined style
   ignore suffixes listed in suffixes array at top of file
------------------------------------------------------------------------- */

int ReadData::style_match(const char *one, const char *two)
{
  int i,delta,len,len1,len2;

  if ((one == nullptr) || (two == nullptr)) return 1;

  len1 = strlen(one);
  len2 = strlen(two);

  for (i = 0; suffixes[i] != nullptr; i++) {
    len = strlen(suffixes[i]);
    if ((delta = len1 - len) > 0)
      if (strcmp(one+delta,suffixes[i]) == 0) len1 = delta;
    if ((delta = len2 - len) > 0)
      if (strcmp(two+delta,suffixes[i]) == 0) len2 = delta;
  }

  if ((len1 == 0) || (len1 == len2) || (strncmp(one,two,len1) == 0)) return 1;
  return 0;
}<|MERGE_RESOLUTION|>--- conflicted
+++ resolved
@@ -727,7 +727,6 @@
         if (firstpass) impropercoeffs(1);
         else skip_lines(nimpropertypes);
 
-<<<<<<< HEAD
       } else if (strcmp(keyword,"Atom Type Labels") == 0) {
         if (firstpass) {
           if (atomflag == 1)
@@ -776,9 +775,6 @@
           } else skip_lines(nimpropertypes);
         }
 
-      } else error->all(FLERR,"Unknown identifier in data file: {}",
-                                          keyword);
-=======
       // if specified fix matches, it processes section
 
       } else if (nfix) {
@@ -795,7 +791,6 @@
           error->all(FLERR,"Unknown identifier in data file: {}",keyword);
 
       } else error->all(FLERR,"Unknown identifier in data file: {}",keyword);
->>>>>>> 3404920e
 
       parse_keyword(0);
     }
