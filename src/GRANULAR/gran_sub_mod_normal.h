--- conflicted
+++ resolved
@@ -29,97 +29,7 @@
 
 namespace LAMMPS_NS {
 namespace Granular_NS {
-<<<<<<< HEAD
 
-class GranSubModNormal : public GranSubMod {
- public:
-  GranSubModNormal(class GranularModel *, class LAMMPS *);
-  ~GranSubModNormal() {};
-  virtual bool touch();
-  virtual double pulloff_distance(double, double);
-  virtual double calculate_contact_radius();
-  virtual double calculate_forces() = 0;
-  virtual void set_fncrit();
-  double damp; // argument historically needed by damping
-  double Emod, poiss;
-  double Fncrit;
-  int material_properties, cohesive_flag;
-};
-
-/* ---------------------------------------------------------------------- */
-
-class GranSubModNormalNone : public GranSubModNormal {
- public:
-  GranSubModNormalNone(class GranularModel *, class LAMMPS *);
-  double calculate_forces();
-};
-
-/* ---------------------------------------------------------------------- */
-
-class GranSubModNormalHooke : public GranSubModNormal {
- public:
-  GranSubModNormalHooke(class GranularModel *, class LAMMPS *);
-  void coeffs_to_local() override;
-  double calculate_forces();
- protected:
-  double k;
-};
-
-/* ---------------------------------------------------------------------- */
-
-class GranSubModNormalHertz : public GranSubModNormal {
- public:
-  GranSubModNormalHertz(class GranularModel *, class LAMMPS *);
-  void coeffs_to_local() override;
-  double calculate_forces();
- protected:
-  double k;
-};
-
-/* ---------------------------------------------------------------------- */
-
-class GranSubModNormalHertzMaterial : public GranSubModNormalHertz {
- public:
-  GranSubModNormalHertzMaterial(class GranularModel *, class LAMMPS *);
-  void coeffs_to_local() override;
-  void mix_coeffs(double*, double*) override;
- private:
-  int mixed_coefficients;
-};
-
-/* ---------------------------------------------------------------------- */
-
-class GranSubModNormalDMT : public GranSubModNormal {
- public:
-  GranSubModNormalDMT(class GranularModel *, class LAMMPS *);
-  void coeffs_to_local() override;
-  void mix_coeffs(double*, double*) override;
-  double calculate_forces();
-  void set_fncrit() override;
- protected:
-  double k, cohesion;
-  double F_pulloff, Fne;
-  int mixed_coefficients;
-};
-
-/* ---------------------------------------------------------------------- */
-
-class GranSubModNormalJKR : public GranSubModNormal {
- public:
-  GranSubModNormalJKR(class GranularModel *, class LAMMPS *);
-  void coeffs_to_local() override;
-  void mix_coeffs(double*, double*) override;
-  bool touch() override;
-  double pulloff_distance(double, double);
-  double calculate_contact_radius() override;
-  double calculate_forces();
-  void set_fncrit() override;
- protected:
-  double k, cohesion;
-  double Emix, F_pulloff, Fne;
-  int mixed_coefficients;
-};
-=======
   class GranSubModNormal : public GranSubMod {
    public:
     GranSubModNormal(class GranularModel *, class LAMMPS *);
@@ -183,6 +93,8 @@
     GranSubModNormalHertzMaterial(class GranularModel *, class LAMMPS *);
     void coeffs_to_local() override;
     void mix_coeffs(double *, double *) override;
+   private:
+    int mixed_coefficients;    
   };
 
   /* ---------------------------------------------------------------------- */
@@ -198,6 +110,7 @@
    protected:
     double k, cohesion;
     double F_pulloff, Fne;
+    int mixed_coefficients;        
   };
 
   /* ---------------------------------------------------------------------- */
@@ -216,8 +129,8 @@
    protected:
     double k, cohesion;
     double Emix, F_pulloff, Fne;
+    int mixed_coefficients;    
   };
->>>>>>> 0978308f
 
 }    // namespace Granular_NS
 }    // namespace LAMMPS_NS
