--- conflicted
+++ resolved
@@ -51,22 +51,13 @@
 	  mliap molecule mpiio mscg opt peri plugin poems \
 	  python qeq replica rigid shock snap spin srd voronoi
 
-<<<<<<< HEAD
-PACKUSER = user-adios user-atc user-awpmd user-bocs user-cgdna user-cgsdk user-colvars \
-	   user-diffraction user-dpd user-drude user-eff user-fep user-h5md \
-	   user-intel user-lb user-manifold user-meamc user-mesodpd user-mesont \
-	   user-mgpt user-misc user-mofff user-molfile \
-	   user-netcdf user-omp user-phonon user-pace user-plumed user-ptm user-qmmm \
-	   user-qtb user-quip user-rann user-reaction user-reaxc user-scafacos user-smd user-smtbq \
-=======
 PACKUSER = user-adios user-atc user-awpmd user-brownian user-bocs user-cgdna \
 	   user-cgsdk user-colvars user-diffraction user-dpd user-drude \
 	   user-eff user-fep user-h5md user-intel user-lb user-manifold \
 	   user-mdi user-meamc user-mesodpd user-mesont user-mgpt user-misc \
-	   user-mofff \user-molfile user-netcdf user-omp user-phonon \
+	   user-mofff user-molfile user-netcdf user-omp user-phonon \
 	   user-pace user-plumed user-ptm user-qmmm user-qtb user-quip \
-	   user-reaction user-reaxc user-scafacos user-smd user-smtbq \
->>>>>>> a0352433
+	   user-rann user-reaction user-reaxc user-scafacos user-smd user-smtbq \
 	   user-sdpd user-sph user-tally user-uef user-vtk user-yaff
 
 PACKLIB = compress gpu kim kokkos latte message mpiio mscg poems python voronoi \
