--- conflicted
+++ resolved
@@ -58,11 +58,7 @@
 sub-directories:
 
 accelerate: use of all the various accelerator packages
-<<<<<<< HEAD
-airebo:   example for using AIREBO and AIREBO-M
-=======
 airebo:   polyethylene with AIREBO potential
->>>>>>> 355aad96
 balance:  dynamic load balancing, 2d system
 body:     body particles, 2d system
 cmap:     CMAP 5-body contributions to CHARMM force field
